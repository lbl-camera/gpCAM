# Byte-compiled / optimized / DLL files
__pycache__/
*.py[cod]
*$py.class

# C extensions
*.so

# Distribution / packaging
.Python
build/
develop-eggs/
dist/
downloads/
eggs/
.eggs/
lib/
lib64/
parts/
sdist/
var/
wheels/
share/python-wheels/
*.egg-info/
.installed.cfg
*.egg
MANIFEST

# PyInstaller
#  Usually these files are written by a python script from a template
#  before PyInstaller builds the exe, so as to inject date/other infos into it.
*.manifest
*.spec

# Installer logs
pip-log.txt
pip-delete-this-directory.txt

# Unit test / coverage reports
htmlcov/
.tox/
.nox/
.coverage
.coverage.*
.cache
nosetests.xml
coverage.xml
*.cover
*.py,cover
.hypothesis/
.pytest_cache/
cover/

# Translations
*.mo
*.pot

# Django stuff:
*.log
local_settings.py
db.sqlite3
db.sqlite3-journal

# Flask stuff:
instance/
.webassets-cache

# Scrapy stuff:
.scrapy

# Sphinx documentation
docs/_build/

# PyBuilder
.pybuilder/
target/

# Jupyter Notebook
.ipynb_checkpoints

# IPython
profile_default/
ipython_config.py

# pyenv
#   For a library or package, you might want to ignore these files since the code is
#   intended to run in multiple environments; otherwise, check them in:
# .python-version

# pipenv
#   According to pypa/pipenv#598, it is recommended to include Pipfile.lock in version control.
#   However, in case of collaboration, if having platform-specific dependencies or dependencies
#   having no cross-platform support, pipenv may install dependencies that don't work, or not
#   install all needed dependencies.
#Pipfile.lock

# PEP 582; used by e.g. github.com/David-OConnor/pyflow
__pypackages__/

# Celery stuff
celerybeat-schedule
celerybeat.pid

# SageMath parsed files
*.sage.py

# Environments
.env
.venv
env/
venv/
ENV/
env.bak/
venv.bak/

<<<<<<< HEAD
# sphinx
docs/build/

# PyCharm
.idea/
=======
# Spyder project settings
.spyderproject
.spyproject

# Rope project settings
.ropeproject

# mkdocs documentation
/site

# mypy
.mypy_cache/
.dmypy.json
dmypy.json

# Pyre type checker
.pyre/

# pytype static type analyzer
.pytype/

# Cython debug symbols
cython_debug/

# PyCharm
#  JetBrains specific template is maintainted in a separate JetBrains.gitignore that can
#  be found at https://github.com/github/gitignore/blob/master/Global/JetBrains.gitignore
#  and can be added to the global gitignore or merged into this file.  For a more nuclear
#  option (not recommended) you can uncomment the following to ignore the entire idea folder.
#.idea/
>>>>>>> 4a61ba8a
<|MERGE_RESOLUTION|>--- conflicted
+++ resolved
@@ -113,13 +113,6 @@
 env.bak/
 venv.bak/
 
-<<<<<<< HEAD
-# sphinx
-docs/build/
-
-# PyCharm
-.idea/
-=======
 # Spyder project settings
 .spyderproject
 .spyproject
@@ -144,10 +137,8 @@
 # Cython debug symbols
 cython_debug/
 
+# sphinx
+docs/build/
+
 # PyCharm
-#  JetBrains specific template is maintainted in a separate JetBrains.gitignore that can
-#  be found at https://github.com/github/gitignore/blob/master/Global/JetBrains.gitignore
-#  and can be added to the global gitignore or merged into this file.  For a more nuclear
-#  option (not recommended) you can uncomment the following to ignore the entire idea folder.
-#.idea/
->>>>>>> 4a61ba8a
+.idea/