#!/usr/bin/env python

import numpy as np
from loguru import logger
from fvgp.fvgp import fvGP
from fvgp.gp import GP
from gpcam import surrogate_model as sm
import warnings



#TODO
#   check all docstrings for fvgp specific stuff (fvgp.GP...)
#   double check ask() in single-task
#   do ALL multi-task
#   remember the (fv)GPautonomous_experimenter classes
#   Make new tests
#   Multi-task test has to wait for fvgp update

class GPOptimizer(GP):
    """
    This class is an optimization wrapper around the :doc:`fvgp <fvgp:index>` package for single-task (scalar-valued) Gaussian Processes.
    Gaussian Processes can be initialized, trained, and conditioned; also
    the posterior can be evaluated and used via acquisition functions,
    and plugged into optimizers to find its maxima. This class inherits many methods from
    the :py:class:`fvgp.GP` class.

    V ... number of input points

    D ... input space dimensionality

    N ... arbitrary integers (N1, N2,...)


    Parameters
    ----------
    x_data : np.ndarray
        The input point positions. Shape (V x D), where D is the `input_space_dim`.
    y_data : np.ndarray
        The values of the data points. Shape (V,1) or (V).
    init_hyperparameters : np.ndarray, optional
        Vector of hyperparameters used by the GP initially.
        This class provides methods to train hyperparameters.
        The default is a random draw from a uniform distribution
        within hyperparameter_bounds, with a shape appropriate
        for the default kernel (D + 1), which is an anisotropic Matern
        kernel with automatic relevance determination (ARD). If sparse_node or gp2Scale is
        enabled, the default kernel changes to the anisotropic Wendland kernel.
    hyperparameter_bounds : np.ndarray, optional
        A 2d numpy array of shape (N x 2), where N is the number of needed hyperparameters.
        The default is None, in which case the hyperparameter_bounds are estimated from the domain size
        and the initial y_data. If normalize_y is True or the data changes significantly,
        the hyperparameters and the bounds should be changed/retrained. Initial hyperparameters and bounds
        can also be set in the train calls. The default only works for the default kernels.
    noise_variances : np.ndarray, optional
        An numpy array defining the uncertainties/noise in the data `y_data`
        in form of a point-wise variance. Shape (len(y_data), 1) or (len(y_data)).
        Note: if no noise_variances are provided here, the gp_noise_function
        callable will be used; if the callable is not provided, the noise variances
        will be set to `abs(np.mean(y_data) / 100.0`. If
        noise covariances are required, also make use of the gp_noise_function.
    compute_device : str, optional
        One of "cpu" or "gpu", determines how linear system solves are run. The default is "cpu".
        For "gpu", pytorch has to be installed manually.
        If gp2Scale is enabled but no kernel is provided, the choice of the compute_device
        becomes much more important. In that case, the default kernel will be computed on
        the cpu or the gpu which will significantly change the compute time depending on the compute
        architecture.
    gp_kernel_function : Callable, optional
        A symmetric positive semi-definite covariance function (a kernel)
        that calculates the covariance between
        data points. It is a function of the form k(x1,x2,hyperparameters, obj).
        The input x1 is a N1 x D array of positions, x2 is a N2 x D
        array of positions, the hyperparameters argument
        is a 1d array of length D+1 for the default kernel and of a different
        user-defined length for other kernels
        obj is an :py:class:`fvgp.GP` instance. The default is a stationary anisotropic kernel
        (:py:meth:`fvgp.GP.default_kernel`) which performs automatic relevance determination (ARD).
        The output is a covariance matrix, an N1 x N2 numpy array.
    gp_kernel_function_grad : Callable, optional
<<<<<<< HEAD
        A function that calculates the derivative of the `gp_kernel_function` with respect to the hyperparameters.
=======
        A function that calculates the derivative of the `'gp_kernel_function'` with respect to the hyperparameters.
>>>>>>> fc8056bf
        If provided, it will be used for local training (optimization) and can speed up the calculations.
        It accepts as input x1 (a N1 x D array of positions),
        x2 (a N2 x D array of positions),
        hyperparameters (a 1d array of length D+1 for the default kernel), and a
        :py:class:`fvgp.GP` instance. The default is a finite difference calculation.
        If 'ram_economy' is True, the function's input is x1, x2, direction (int), hyperparameters (numpy array), and a
        :py:class:`fvgp.GP` instance, and the output
        is a numpy array of shape (len(hps) x N).
        If 'ram economy' is False,the function's input is x1, x2, hyperparameters, and a
        :py:class:`fvgp.GP` instance. The output is
        a numpy array of shape (len(hyperparameters) x N1 x N2). See 'ram_economy'.
    gp_mean_function : Callable, optional
        A function that evaluates the prior mean at a set of input position. It accepts as input
        an array of positions (of shape N1 x D), hyperparameters (a 1d array of length D+1 for the default kernel)
        and a :py:class:`fvgp.GP` instance. The return value is a 1d array of length N1. If None is provided,
        :py:meth:`fvgp.GP._default_mean_function` is used.
    gp_mean_function_grad : Callable, optional
<<<<<<< HEAD
        A function that evaluates the gradient of the `gp_mean_function` at a set of input positions with respect to the hyperparameters.
        It accepts as input an array of positions (of size N1 x D), hyperparameters (a 1d array of length D+1 for the default kernel)
        and a :py:class:`fvgp.GP` instance. The return value is a 2d array of shape (len(hyperparameters) x N1). If None is provided, either
        zeros are returned since the default mean function does not depend on hyperparametes, or a finite-difference approximation
        is used if `gp_mean_function` is provided.
=======
        A function that evaluates the gradient of the `'gp_mean_function'` at
        a set of input positions with respect to the hyperparameters.
        It accepts as input an array of positions (of size N1 x D), hyperparameters
        (a 1d array of length D+1 for the default kernel)
        and a `fvgp.GP` instance. The return value is a 2d array of
        shape (len(hyperparameters) x N1). If None is provided, either
        zeros are returned since the default mean function does not depend on hyperparameters,
        or a finite-difference approximation
        is used if `'gp_mean_function'` is provided.
>>>>>>> fc8056bf
    gp_noise_function : Callable optional
        The noise function is a callable f(x,hyperparameters,obj) that returns a
        positive symmetric definite matrix of shape(len(x),len(x)).
        The input x is a numpy array of shape (N x D). The hyperparameter array is the same
        that is communicated to mean and kernel functions. The obj is a :py:class:fvgp.GP instance.
    gp_noise_function_grad : Callable, optional
<<<<<<< HEAD
        A function that evaluates the gradient of the `gp_noise_function` at an input position with respect to the hyperparameters.
        It accepts as input an array of positions (of size N x D), hyperparameters (a 1d array of length D+1 for the default kernel)
        and a :py:class:`fvgp.GP` instance. The return value is a 3-D array of shape (len(hyperparameters) x N x N). If None is provided, either
        zeros are returned since the default noise function does not depend on hyperparametes. If `gp_noise_function` is provided but no gradient function,
        a finite-difference approximation will be used.
        The same rules regarding ram economy as for the kernel definition apply here.
    normalize_y : bool, optional
        If True, the data values `y_data` will be normalized to max(y_data) = 1, min(y_data) = 0. The default is False.
=======
        A function that evaluates the gradient of the `'gp_noise_function'`
        at an input position with respect to the hyperparameters.
        It accepts as input an array of positions (of size N x D),
        hyperparameters (a 1d array of length D+1 for the default kernel)
        and a `fvgp.GP` instance. The return value is a 3-D array of
        shape (len(hyperparameters) x N x N). If None is provided, either
        zeros are returned since the default noise function does not depend on
        hyperparameters. If `'gp_noise_function'` is provided but no gradient function,
        a finite-difference approximation will be used.
        The same rules regarding ram economy as for the kernel definition apply here.
    normalize_y : bool, optional
        If True, the data values `'y_data'` will be normalized to max(y_data) = 1, min(y_data) = 0.
        The default is False.
>>>>>>> fc8056bf
        Variances will be updated accordingly.
    sparse_mode : bool, optional
        When sparse_mode is enabled, the algorithm will use a user-defined kernel
        function or, if that's not provided, an anisotropic Wendland kernel
        and check for sparsity in the prior covariance. If sparsity is present,
        sparse operations will be used to speed up computations.
        Caution: the covariance is still stored at first in a dense format.
        For more extreme scaling, check out the gp2Scale option.
    gp2Scale: bool, optional
        Turns on gp2Scale. This will distribute the covariance computations across multiple workers.
        This is an advanced feature for HPC GPs up to 10
        million data points. If gp2Scale is used, the default kernel is an anisotropic
        Wendland kernel which is compactly supported. The noise function will have
        to return a scipy.sparse matrix instead of a numpy array. There are a few more
        things to consider (read on); this is an advanced option.
        If no kernel is provided, the compute_device option should be revisited.
        The kernel will use the specified device to compute covariances.
        The default is False.
    gp2Scale_dask_client : distributed.client.Client, optional
        A dask client for gp2Scale to distribute covariance computations over. Has to contain at least 3 workers.
        On HPC architecture, this client is provided by the job script. Please have a look at the examples.
        A local client is used as default.
    gp2Scale_batch_size : int, optional
        Matrix batch size for distributed computing in gp2Scale. The default is 10000.
    store_inv : bool, optional
        If True, the algorithm calculates and stores the inverse of the covariance
        matrix after each training or update of the dataset or hyperparameters,
        which makes computing the posterior covariance faster.
        For larger problems (>2000 data points), the use of inversion should be avoided due
        to computational instability and costs. The default is
        True. Note, the training will always use Cholesky or LU decomposition instead of the
        inverse for stability reasons. Storing the inverse is
        a good option when the dataset is not too large and the posterior covariance is heavily used.
    ram_economy : bool, optional
        Only of interest if the gradient and/or Hessian of the marginal log_likelihood is/are used for the training.
        If True, components of the derivative of the marginal log-likelihood are
        calculated subsequently, leading to a slow-down
        but much less RAM usage. If the derivative of the kernel (or noise function) with
        respect to the hyperparameters (gp_kernel_function_grad) is
        going to be provided, it has to be tailored: for ram_economy=True it should be
        of the form f(x1[, x2], direction, hyperparameters, obj)
        and return a 2d numpy array of shape len(x1) x len(x2).
        If ram_economy=False, the function should be of the form f(x1[, x2,] hyperparameters, obj)
        and return a numpy array of shape
        H x len(x1) x len(x2), where H is the number of hyperparameters.
        CAUTION: This array will be stored and is very large.
    args : any, optional
        args will be a class attribute and therefore available to kernel, noise and prior mean functions.
    info : bool, optional
        Provides a way how to see the progress of gp2Scale, Default is False
    cost_function : Callable, optional
        A function encoding the cost of motion through the input 
        space and the cost of a measurement. Its inputs
        are an `origin` (np.ndarray of size V x D), `x` 
        (np.ndarray of size V x D), and the value of `cost_func_params`;
        `origin` is the starting position, and `x` is the 
        destination position. The return value is a 1-D array of
        length V describing the costs as floats. The 'score' from 
        acquisition_function is divided by this
        returned cost to determine the next measurement point. 
        The default in no-op.
    cost_function_parameters : object, optional
        This object is transmitted to the cost function; 
        it can be of any type. The default is None.
    cost_update_function : Callable, optional
        If provided this function will be used when 
        :py:meth:`update_cost_function` is called.
        The function `cost_update_function` accepts as
        input costs (a list of cost values usually determined by
        `instrument_func`) and a parameter
        object. The default is a no-op.

    Attributes
    ----------
    x_data : np.ndarray
        Datapoint positions
    y_data : np.ndarray
        Datapoint values
    noise_variances : np.ndarray
        Datapoint observation (co)variances
    hyperparameters : np.ndarray
        Current hyperparameters in use.
    K : np.ndarray
        Current prior covariance matrix of the GP
    KVinv : np.ndarray
        If enabled, the inverse of the prior covariance + noise matrix V
        inv(K+V)
    KVlogdet : float
        logdet(K+V)
    V : np.ndarray
        the noise covariance matrix
    """

    def __init__(
        self,
        x_data,
        y_data,
        init_hyperparameters = None,
        hyperparameter_bounds = None,
        noise_variances = None,
        compute_device = "cpu",
        gp_kernel_function = None,
        gp_kernel_function_grad = None,
        gp_noise_function = None,
        gp_noise_function_grad = None,
        gp_mean_function = None,
        gp_mean_function_grad = None,
        sparse_mode = False,
        gp2Scale = False,
        gp2Scale_dask_client = None,
        gp2Scale_batch_size = 10000,
        normalize_y = False,
        store_inv = True,
        ram_economy = False,
        args = None,
        info = False,
        cost_function = None,
        cost_function_parameters = None,
        cost_update_function = None
        ):
        if isinstance(x_data,np.ndarray):
            if np.ndim(x_data) == 1: x_data = x_data.reshape(-1,1)
            self.input_dim = x_data.shape[1]
        else: 
            self.input_dim = 1
            warnings.warn("gpCAM on non-Euclidean inputs is still experimental. Use with cautions!")

        super().__init__(
                self.input_dim,
                x_data,
                y_data,
                init_hyperparameters = init_hyperparameters,
                hyperparameter_bounds = hyperparameter_bounds,
                noise_variances = noise_variances,
                compute_device = compute_device,
                gp_kernel_function = gp_kernel_function,
                gp_kernel_function_grad = gp_kernel_function_grad,
                gp_noise_function = gp_noise_function,
                gp_noise_function_grad = gp_noise_function_grad,
                gp_mean_function = gp_mean_function,
                gp_mean_function_grad = gp_mean_function_grad,
                sparse_mode = sparse_mode,
                gp2Scale = gp2Scale,
                gp2Scale_dask_client = gp2Scale_dask_client,
                gp2Scale_batch_size = gp2Scale_batch_size,
                normalize_y = normalize_y,
                store_inv = store_inv,
                ram_economy = ram_economy,
                args = args,
                info = info,
                )
        self.cost_function = cost_function
        self.cost_function_parameters = cost_function_parameters
        self.cost_update_function = cost_update_function

    def get_data(self):
        """
        Function that provides a way to access the class attributes.

        Return
        ------
        dictionary of class attributes : dict
        """

        return {
            "input dim": self.input_space_dim,
            "x data": self.x_data,
            "y data": self.y_data,
            "measurement variances": self.V,
            "hyperparameters": self.hyperparameters,
            "cost function parameters": self.cost_function_parameters,
            "cost function": self.cost_function}

    def evaluate_acquisition_function(self, x, acquisition_function="variance", origin=None, args = None):
        """
        Function to evaluate the acquisition function.

        Parameters
        ----------
        x : np.ndarray
            Point positions at which the acquisition function is evaluated. Shape (N x D).
        acquisition_function : Callable, optional
            Acquisition function to execute. Callable with inputs (x,gpcam.GPOptimizer),
            where x is a V x D array of input x position. The return value is a 1-D array of length V.
            The default is `variance`.
        origin : np.ndarray, optional
            If a cost function is provided this 1-D numpy array of length D is used as the origin of motion.
        args : any, optional
            Arguments that will be communicated to your acquisition function.

        Return
        ------
        Evaluation : np.ndarray
            The acquisition function evaluations at all points x.
        """
        if self.cost_function and origin is None: warnings.warn("Warning: For the cost function to be active, an origin has to be provided.")
        if origin is not None and self.cost_function is None: warnings.warn("Warning: An origin is given but no cost function is defined. Cost function ignored")
        try:
            res = sm.evaluate_acquisition_function(
                x, self, acquisition_function, origin = origin, number_of_maxima_sought = 1, cost_function = self.cost_function, cost_function_parameters = self.cost_function_parameters)
            return -res
        except Exception as ex:
            raise Exception("Evaluating the acquisition function was not successful.", ex)
            logger.error(ex)
            logger.error("Evaluating the acquisition function was not successful.")

    def tell(self, x, y, noise_variances=None):
        """
        This function can tell() the gp_optimizer class
        the data that was collected. The data will instantly be used to update the gp data.
        IMPORTANT: This call does not append data. The entire dataset, including the updates,
        has to be provided.

        Parameters
        ----------
        x : np.ndarray
            Point positions (of shape U x D) to be communicated to the Gaussian Process.
        y : np.ndarray
            Point values (of shape U x 1 or U) to be communicated to the Gaussian Process.
        noise_variances : np.ndarray, optional
            Point value variances (of shape U x 1 or U) to be communicated to the Gaussian Process.
            If not provided, the GP will 1% of the y values as variances.
        """
        super().update_gp_data(x,y,noise_variances = noise_variances)

    ##############################################################
    def train_gp(self,
        hyperparameter_bounds = None,
        init_hyperparameters = None,
        method = "global",
        pop_size = 20,
        tolerance = 0.0001,
        max_iter = 120,
        local_optimizer = "L-BFGS-B",
        global_optimizer = "genetic",
        constraints = (),
        dask_client = None):

        """
        This function finds the maximum of the log marginal likelihood and therefore trains the GP (synchronously).
        This can be done on a remote cluster/computer by specifying the method to be 'hgdl' and
        providing a dask client. However, in that case gpcam.GPOptimizer.train_async() is preferred.
        The GP prior will automatically be updated with the new hyperparameters after the training.

        Parameters
        ----------
        hyperparameter_bounds : np.ndarray, optional
            A numpy array of shape (D x 2), defining the bounds for the optimization.
            The default is an array of bounds of the length of the initial hyperparameters
            with all bounds defined practically as [0.00001, inf].
            The initial hyperparameters are either defined by the user at initialization, or in this function call,
            or are defined as np.ones((input_space_dim + 1)).
            This choice is only recommended in very basic scenarios and
            can lead to suboptimal results. It is better to provide
            hyperparameter bounds.
        init_hyperparameters : np.ndarray, optional
            Initial hyperparameters used as starting location for all optimizers with local component.
            The default is a random draw from a uniform distribution within the bounds.
        method : str or Callable, optional
            The method used to train the hyperparameters.
            The options are `'global'`, `'local'`, `'hgdl'`, `'mcmc'`, and a callable.
            The callable gets a fvgp.GP instance and has to return a 1d np.ndarray of hyperparameters.
            The default is `'global'` (scipy's differential evolution).
            If method = "mcmc",
            the attribute gpcam.GPOptimizer.mcmc_info is updated and contains convergence and distribution information.
        pop_size : int, optional
            A number of individuals used for any optimizer with a global component. Default = 20.
        tolerance : float, optional
            Used as termination criterion for local optimizers. Default = 0.0001.
        max_iter : int, optional
            Maximum number of iterations for global and local optimizers. Default = 120.
        local_optimizer : str, optional
            Defining the local optimizer. Default = "L-BFGS-B", most scipy.opimize.minimize functions are permissible.
        global_optimizer : str, optional
            Defining the global optimizer. Only applicable to method = hgdl. Default = `genetic`
        constraints : tuple of object instances, optional
<<<<<<< HEAD
            Equality and inequality constraints for the optimization. If the optimizer is :py:mod:`hgdl` see the [hgdl documentation](hgdl.readthedocs.io).
            If the optimizer is a scipy optimizer, see the scipy documentation.
        dask_client : distributed.client.Client, optional
            A Dask Distributed Client instance for distributed training if HGDL is used. If None is provided, a new
            :py:class:`distributed.client.Client` instance is constructed.
=======
            Equality and inequality constraints for the optimization.
            If the optimizer is `'hgdl'` see `'hgdl.readthedocs.io'`.
            If the optimizer is a scipy optimizer, see the scipy documentation.
        dask_client : distributed.client.Client, optional
            A Dask Distributed Client instance for distributed training if HGDL is used. If None is provided, a new
            `dask.distributed.Client` instance is constructed.

        Return
        ------
        hyperparameters : np.ndarray
            Returned are the hyperparameters, however, the GP is automatically updated.
>>>>>>> fc8056bf
        """

        super().train(
        hyperparameter_bounds = hyperparameter_bounds,
        init_hyperparameters = init_hyperparameters,
        method = method,
        pop_size = pop_size,
        tolerance = tolerance,
        max_iter = max_iter,
        local_optimizer = local_optimizer,
        global_optimizer = global_optimizer,
        constraints = constraints,
        dask_client = dask_client)

        return self.hyperparameters
    ##############################################################
    def train_gp_async(self,
        hyperparameter_bounds = None,
        init_hyperparameters = None,
        max_iter = 10000,
        local_optimizer = "L-BFGS-B",
        global_optimizer = "genetic",
        constraints = (),
        dask_client = None
        ):

        """
        This function asynchronously finds the maximum of the log marginal likelihood and therefore trains the GP.
        This can be done on a remote cluster/computer by
        providing a dask client. This function submits the training and returns
<<<<<<< HEAD
        an object which can be given to :py:meth:`fvgp.GP.update_hyperparameters()`,
=======
        an object which can be given to `'gpcam.GPOptimizer.update_hyperparameters()'`,
>>>>>>> fc8056bf
        which will automatically update the GP prior with the new hyperparameters.

        Parameters
        ----------
        hyperparameter_bounds : np.ndarray, optional
            A numpy array of shape (D x 2), defining the bounds for the optimization.
            The default is an array of bounds for the default kernel D = input_space_dim + 1
            with all bounds defined practically as [0.00001, inf].
            This choice is only recommended in very basic scenarios.
        init_hyperparameters : np.ndarray, optional
            Initial hyperparameters used as starting location for all optimizers with local component.
            The default is a random draw from a uniform distribution within the bounds.
        max_iter : int, optional
            Maximum number of epochs for HGDL. Default = 10000.
        local_optimizer : str, optional
            Defining the local optimizer. Default = "L-BFGS-B", most scipy.opimize.minimize functions are permissible.
        global_optimizer : str, optional
            Defining the global optimizer. Only applicable to method = 'hgdl'. Default = `genetic`
        constraints : tuple of hgdl.NonLinearConstraint instances, optional
<<<<<<< HEAD
            Equality and inequality constraints for the optimization. See :doc:`hgdl <hgdl:index>`
=======
            Equality and inequality constraints for the optimization. See `'hgdl.readthedocs.io'`
>>>>>>> fc8056bf
        dask_client : distributed.client.Client, optional
            A Dask Distributed Client instance for distributed training if HGDL is used. If None is provided, a new
            :py:class:`distributed.client.Client` instance is constructed.

        Return
        ------
<<<<<<< HEAD
         opt_obj : object instance
            Optimization object that can be given to :py:meth:`fvgp.GP.update_hyperparameters()` to update the prior GP
=======
        Optimization object that can be given to `gpcam.GPOptimizer.update_hyperparameters()`
        to update the prior GP : object instance
>>>>>>> fc8056bf
        """

        opt_obj = super().train_async(
        hyperparameter_bounds = hyperparameter_bounds ,
        init_hyperparameters = init_hyperparameters,
        max_iter = max_iter,
        local_optimizer = local_optimizer,
        global_optimizer = global_optimizer,
        constraints = constraints,
        dask_client = dask_client
        )
        return opt_obj

    ##############################################################
    def stop_async_train(self, opt_obj):
        """
        Function to stop an asynchronous training. This leaves the :py:class:`distributed.client.Client` alive.

        Parameters
        ----------
        opt_obj : object instance
<<<<<<< HEAD
            Object instance created by :py:meth:`train_gp_async()`
=======
            Object created by gpcam.GPOptimizer.train_gp_async()
>>>>>>> fc8056bf
        """
        super().stop_training(opt_obj)

    def kill_async_train(self, opt_obj):
        """
        Function to kill an asynchronous training. This shuts down the associated :py:class:`distributed.client.Client`.

        Parameters
        ----------
        opt_obj : object instance
<<<<<<< HEAD
            Object instance created by :py:meth:`train_gp_async()`
=======
            Object created by gpcam.GPOptimizer.train_gp_async()
>>>>>>> fc8056bf
        """
        super().kill_training(opt_obj)

    ##############################################################
    def update_hyperparameters(self, opt_obj):
        """
        Function to update the Gaussian Process hyperparameters if an asynchronous training is running.

        Parameters
        ----------
        opt_obj : object instance
<<<<<<< HEAD
            Object instance created by :py:meth:`train_gp_async()`
=======
            Object created by gpcam.gp_optimizer.train_gp_async(). However, the GP is automatically updated.
>>>>>>> fc8056bf

        Return
        ------
            hyperparameters : np.ndarray
        """

        hps = super().update_hyperparameters(opt_obj)
        return hps

    ##############################################################
    def ask(self,
            bounds=None,
            position=None,
            n=1,
            acquisition_function="variance",
            method="global",
            pop_size=20,
            max_iter=20,
            tol=1e-6,
            constraints = (),
            x0=None,
            vectorized = True,
            info = False,
            candidate_set = {},
            dask_client=None):
        """
        Given that the acquisition device is at "position", this function `'ask()'`s for
        "n" new optimal points within certain "bounds" and using the optimization setup: "method",
        "acquisition_function_pop_size", "max_iter", "tol", "constraints", and "x0".
        This function can also choose the best candidate of a candidate set for Bayesian optimization
        on non-Euclidean input spaces.

        Parameters
        ----------
        bounds : np.ndarray, optional
            A numpy array of floats of shape D x 2 describing the
            search range. While this is optional, bounds or a candidate set has to be provided.
        position : np.ndarray, optional
            Current position in the input space. If a cost function is 
            provided this position will be taken into account
            to guarantee a cost-efficient new suggestion. The default is None.
        n  : int, optional
            The algorithm will try to return n suggestions for
            new measurements. This is either done by method = 'hgdl', or otherwise
            by maximizing the collective information gain (default).
        acquisition_function : Callable, optional
            The acquisition function accepts as input a numpy array
            of size V x D (such that V is the number of input
            points, and D is the parameter space dimensionality) and
            a :py:class:`GPOptimizer` object. The return value is 1-D array
            of length V providing 'scores' for each position,
            such that the highest scored point will be measured next.
            Built-in functions can be used by one of the following keys: 
            `'ucb'`,`'lcb'`,`'maximum'`,
            `'minimum'`, `'variance'`,`'expected_improvement'`,
            `'relative information entropy'`,`'relative information entropy set'`,
            `'probability of improvement'`, `'gradient'`,`'total correlation'`,`'target probability'`.
            If None, the default function `'variance'`, meaning
            :py:meth:`fvgp.GP.posterior_covariance` with variance_only = True will be used.
            The acquisition function can be a callable of the form my_func(x,gpcam.GPOptimizer)
            which will be maximized (!!!), so make sure desirable new measurement points
            will be located at maxima.
            Explanations of the acquisition functions:
            variance: simply the posterior variance
            relative information entropy: the KL divergence of the prior over predictions and the posterior
            relative information entropy set: the KL divergence of the prior
            defined over predictions and the posterior point-by-point
            ucb: upper confidence bound, posterior mean + 3. std
            lcb: lower confidence bound, -(posterior mean - 3. std)
            maximum: finds the maximum of the current posterior mean
            minimum: finds the maximum of the current posterior mean
            gradient: puts focus on high-gradient regions
            probability of improvement: as the name would suggest
            expected improvement: as the name would suggest
            total correlation: extension of mutual information to more than 2 random variables
            target probability: probability of a target; needs a dictionary
            GPOptimizer.args = {'a': lower bound, 'b': upper bound} to be defined.
        method : str, optional
            A string defining the method used to find the maximum
            of the acquisition function. Choose from `global`,
            `local`, `hgdl`. HGDL is an in-house hybrid optimizer
            that is comfortable on HPC hardware.
            The default is `global`.
        pop_size : int, optional
            An integer defining the number of individuals if `global` 
            is chosen as method. The default is 20. For
            :py:mod:`hgdl` this will be overwritten
            by the `dask_client` definition.
        max_iter : int, optional
            This number defined the number of iterations 
            before the optimizer is terminated. The default is 20.
        tol : float, optional
            Termination criterion for the local optimizer.
            The default is 1e-6.
        x0 : np.ndarray, optional
            A set of points as numpy array of shape N x D,
            used as starting location(s) for the optimization
            algorithms. The default is None.
        vectorized : bool, optional
            If your acquisition function is vectorized to return the 
            solution to an array of inquiries as an array,
            this option makes the optimization faster if method = 'global'
            is used. The default is True but will be set to
            False if method is not global.
        constraints : tuple of object instances, optional
            scipy constraints instances, depending on the used optimizer.
        candidate_set : set, optional
            If provided, ask will statistically choose a best candidate from the set. 
            This is usually desirable for non-Euclidean inputs.
        dask_client : distributed.client.Client, optional
            A Dask Distributed Client instance for distributed
            `acquisition_function` optimization. If None is provided,
            a new :py:class:`distributed.client.Client` instance is constructed for hgdl.

        Return
        ------
        Solution : {'x': np.array(maxima), "f(x)" : np.array(func_evals), "opt_obj" : opt_obj}
            Found maxima of the acquisition function, the associated function values and optimization object
            that, only in case of `method` = `'hgdl'` can be queried for solutions.
        """

        logger.info("ask() initiated with hyperparameters: {}", self.hyperparameters)
        logger.info("optimization method: {}", method)
        logger.info("bounds:\n{}", bounds)
        logger.info("acq func: {}", acquisition_function)

        if bounds is not None and candidate_set: raise Exception("Bounds and candidate set provided. Only one whould be given.")
        if bounds is not None and np.ndim(bounds) != 2: raise Exception("The bounds parameter has to be a 2d numpy array.")
        if bounds is not None and n > 1 and method != "hgdl":
            method = "global"
            new_optimization_bounds = np.row_stack([bounds for i in range(n)])
            bounds = new_optimization_bounds
            if acquisition_function != "total correlation" and acquisition_function != "relative information entropy":
                acquisition_function = "total correlation"
            vectorized = False
        if acquisition_function == "total correlation" or acquisition_function == "relative information entropy":
               vectorized = False
        if method != "global": vectorized = False

        maxima, func_evals, opt_obj = sm.find_acquisition_function_maxima(
            self,
            acquisition_function,
            position, n, bounds,
            optimization_method=method,
            optimization_pop_size=pop_size,
            optimization_max_iter=max_iter,
            optimization_tol=tol,
            cost_function=self.cost_function,
            cost_function_parameters=self.cost_function_parameters,
            optimization_x0=x0,
            constraints = constraints,
            candidate_set = candidate_set,
            vectorized = vectorized,
            info = info,
            dask_client=dask_client)
        if n > 1: return {'x': maxima.reshape(-1,self.input_space_dim), "f(x)": np.array(func_evals), "opt_obj": opt_obj}
        return {'x': np.array(maxima), "f(x)": np.array(func_evals), "opt_obj": opt_obj}

    ##############################################################
    def update_cost_function(self, measurement_costs):
        """
        This function updates the parameters for the user-defined cost function
        It essentially calls the user-given cost_update_function which
        should return the new parameters.

        Parameters
        ----------
        measurement_costs: object
            An arbitrary object that describes the costs when moving in the parameter space.
            It can be arbitrary because the cost function using the parameters and the cost_update_function
            updating the parameters are both user-defined and this object has to be in accordance
            with those definitions.
        """

        if self.cost_function_parameters is None: warnings.warn("No cost_function_parameters specified. Cost update failed.")
        if callable(self.cost_update_function): self.cost_function_parameters = self.cost_update_function(measurement_costs, self.cost_function_parameters)
        else: warnings.warn("No cost_update_function available. Cost update failed.")

######################################################################################
######################################################################################
######################################################################################
######################################################################################
######################################################################################
######################################################################################
######################################################################################
######################################################################################
######################################################################################
######################################################################################
######################################################################################
class fvGPOptimizer(fvGP):
    """
    This class is an optimization wrapper around the :doc:`fvgp <fvgp:index>` package for multi-task (scalar-valued) Gaussian Processes.
    Gaussian Processes can be initialized, trained, and conditioned; also
    the posterior can be evaluated and used via acquisition functions,
    and plugged into optimizers to find its maxima. This class inherits many methods from
    the :py:class:`fvgp.GP` class. Check :doc:`fvgp.readthedocs.io <fvgp:index>` for a full list of capabilities.

    V ... number of input points

    Di... input space dimensionality

    Do... output space dimensionality

    No... number of outputs

    N ... arbitrary integers (N1, N2,...)


    The main logic of :doc:`fvgp <fvgp:index>` is that any multi-task GP is just a single-task GP
    over a Cartesian product space of input and output space, as long as the kernel
    is flexible enough, so prepare to work on your kernel. This is the best
    way to give the user optimal control and power. At various instances, for instances
    prior-mean function, noise function, and kernel function definitions, you will
<<<<<<< HEAD
    see that the input `x` is defined over this combined space.
=======
    see that the input ``x'' is defined over this combined space.
>>>>>>> fc8056bf
    For example, if your input space is a Euclidean 2d space and your output
    is labelled [[0],[1]], the input to the mean, kernel, and noise function might be

    x =

    [[0.2, 0.3,0],[0.9,0.6,0],

<<<<<<< HEAD
     [0.2, 0.3,1],[0.9,0.6,1]]
    
    This has to be understood and taken into account when customizing :doc:`fvgp <fvgp:index>` for multi-task
=======
    [0.2, 0.3,1],[0.9,0.6,1]]

    This has to be understood and taken into account when customizing fvGPOptimizer for multi-task
>>>>>>> fc8056bf
    use.

    Parameters
    ----------
    x_data : np.ndarray
        The input point positions. Shape (V x D), where D is the `'input_space_dim'`.
    y_data : np.ndarray
        The values of the data points. Shape (V,No).
    output_space_dimension : int
        Integer specifying the number of dimensions of the output space. Most often 1.
        This is not the number of outputs/tasks.
        For instance, a spectrum as output at each input is itself a function over a 1d space but has many outputs.
    init_hyperparameters : np.ndarray, optional
        Vector of hyperparameters used by the GP initially.
        This class provides methods to train hyperparameters.
        The default is an array that specifies the right number of
        initial hyperparameters for the default kernel, which is
<<<<<<< HEAD
        a deek kernel with two layers of width
        :py:attr:`fvgp.fvGP.gp_deep_kernel_layer_width`. If you specify
=======
        a deep kernel with two layers of width
        fvgp.fvGP.gp_deep_kernel_layer_width. If you specify
>>>>>>> fc8056bf
        another kernel, please provide
        init_hyperparameters.
    hyperparameter_bounds : np.ndarray, optional
        A 2d numpy array of shape (N x 2), where N is the number of needed hyperparameters.
        The default is None, in that case hyperparameter_bounds have to be specified
        in the train calls or default bounds are used. Those only work for the default kernel.
    output_positions : np.ndarray, optional
        A 3-D numpy array of shape (U x output_number x output_dim), so that for each measurement position, the outputs
        are clearly defined by their positions in the output space. The default is
        np.array([[0],[1],[2],[3],...,[output_number - 1]]) for each
        point in the input space. The default is only permissible if output_dim is 1.
    noise_variances : np.ndarray, optional
        An numpy array defining the uncertainties/noise in the data
        `y_data` in form of a point-wise variance. Shape y_data.shape.
        Note: if no noise_variances are provided here, the gp_noise_function
        callable will be used; if the callable is not provided, the noise variances
        will be set to `abs(np.mean(y_data) / 100.0`. If
        noise covariances are required, also make use of the gp_noise_function.
    compute_device : str, optional
        One of "cpu" or "gpu", determines how linear system solves are run. The default is "cpu".
        For "gpu", pytorch has to be installed manually.
        If gp2Scale is enabled but no kernel is provided, the choice of the compute_device
        becomes much more important. In that case, the default kernel will be computed on
        the cpu or the gpu which will significantly change the compute time depending on the compute
        architecture.
    gp_kernel_function : Callable, optional
        A symmetric positive semi-definite covariance function (a kernel)
        that calculates the covariance between
        data points. It is a function of the form k(x1,x2,hyperparameters, obj).
        The input x1 is a N1 x Di+Do array of positions, x2 is a N2 x Di+Do
        array of positions, the hyperparameters argument
<<<<<<< HEAD
        is a 1d array of length N depending on how many hyperpapameters are initialized, and
        obj is an :py:class:`fvgp.GP` instance. The default is a deep kernel with 2 hidden layers and
        a width of :py:attr:`fvgp.fvGP.gp_deep_kernel_layer_width`.
=======
        is a 1d array of length N depending on how many hyperparameters are initialized, and
        obj is an `fvgp.GP` instance. The default is a deep kernel with 2 hidden layers and
        a width of fvgp.fvGP.gp_deep_kernel_layer_width.
>>>>>>> fc8056bf
    gp_deep_kernel_layer_width : int, optional
        If no kernel is provided, fvGP will use a deep kernel of depth 2 and width gp_deep_kernel_layer_width.
        If a user defined kernel is provided this parameter is irrelevant. The default is 5.
    gp_kernel_function_grad : Callable, optional
        A function that calculates the derivative of the `gp_kernel_function` with respect to the hyperparameters.
        If provided, it will be used for local training (optimization) and can speed up the calculations.
        It accepts as input x1 (a N1 x Di+Do array of positions),
        x2 (a N2 x Di+Do array of positions),
        hyperparameters, and a
        :py:class:`fvgp.GP` instance. The default is a finite difference calculation.
        If 'ram_economy' is True, the function's input is x1, x2, direction (int), hyperparameters (numpy array), and a
        :py:class:`fvgp.GP` instance, and the output
        is a numpy array of shape (len(hps) x N).
        If 'ram economy' is False,the function's input is x1, x2, hyperparameters, and a
        :py:class:`fvgp.GP` instance. The output is
        a numpy array of shape (len(hyperparameters) x N1 x N2). See 'ram_economy'.
    gp_mean_function : Callable, optional
        A function that evaluates the prior mean at a set of input position. It accepts as input
        an array of positions (of shape N1 x Di+Do), hyperparameters
        and a :py:class:`fvgp.GP` instance. The return value is a 1d array of length N1. If None is provided,
        :py:method:`fvgp.GP._default_mean_function` is used.
    gp_mean_function_grad : Callable, optional
<<<<<<< HEAD
        A function that evaluates the gradient of the `gp_mean_function` at a set of input positions with respect to the hyperparameters.
        It accepts as input an array of positions (of size N1 x Di+Do), hyperparameters
        and a :py:class:`fvgp.GP` instance. The return value is a 2d array of shape (len(hyperparameters) x N1). If None is provided, either
        zeros are returned since the default mean function does not depend on hyperparametes, or a finite-difference approximation
        is used if `gp_mean_function` is provided.
=======
        A function that evaluates the gradient of the ``gp_mean_function'' at a set of input positions with respect to
        the hyperparameters. It accepts as input an array of positions (of size N1 x Di+Do), hyperparameters
        and a `fvgp.GP` instance. The return value is a 2d array of shape (len(hyperparameters) x N1). If None is
        provided, either zeros are returned since the default mean function does not depend on hyperparameters, or a
        finite-difference approximation is used if ``gp_mean_function'' is provided.
>>>>>>> fc8056bf
    gp_noise_function : Callable optional
        The noise function is a callable f(x,hyperparameters,obj) that returns a
        positive symmetric definite matrix of shape(len(x),len(x)).
        The input x is a numpy array of shape (N x Di+Do). The hyperparameter array is the same
        that is communicated to mean and kernel functions. The obj is a fvgp.fvGP instance.
    gp_noise_function_grad : Callable, optional
<<<<<<< HEAD
        A function that evaluates the gradient of the `gp_noise_function` at an input position with respect to the hyperparameters.
        It accepts as input an array of positions (of size N x Di+Do), hyperparameters (a 1d array of length D+1 for the default kernel)
        and a :py:class:`fvgp.GP` instance. The return value is a 3-D array of shape (len(hyperparameters) x N x N). If None is provided, either
        zeros are returned since the default noise function does not dpeend on hyperparametes. If `gp_noise_function` is provided but no gradient function,
        a finite-difference approximation will be used. 
        The same rules regarding ram economy as for the kernel definition apply here.
    normalize_y : bool, optional
        If True, the data values `y_data` will be normalized to max(y_data) = 1, min(y_data) = 0. The default is False.
=======
        A function that evaluates the gradient of the ``gp_noise_function'' at an input position with respect
        to the hyperparameters. It accepts as input an array of positions (of size N x Di+Do),
        hyperparameters (a 1d array of length D+1 for the default kernel)
        and a `fvgp.GP` instance. The return value is a 3-D array of shape
        (len(hyperparameters) x N x N). If None is provided, either
        zeros are returned since the default noise function does not depend on hyperparameters.
        If ``gp_noise_function'' is provided but no gradient function,
        a finite-difference approximation will be used.
        The same rules regarding ram economy as for the kernel definition apply here.
    normalize_y : bool, optional
        If True, the data values ``y_data'' will be normalized to max(y_data) = 1, min(y_data) = 0.
        The default is False.
>>>>>>> fc8056bf
        Variances will be updated accordingly.
    sparse_mode : bool, optional
        When sparse_mode is enabled, the algorithm will use a user-defined kernel function or,
        if that's not provided, an anisotropic Wendland kernel
        and check for sparsity in the prior covariance. If sparsity is present,
        sparse operations will be used to speed up computations.
        Caution: the covariance is still stored at first in a dense format. For more extreme scaling,
        check out the gp2Scale option.
    gp2Scale: bool, optional
        Turns on gp2Scale. This will distribute the covariance computations across multiple workers.
        This is an advanced feature for HPC GPs up to 10
        million datapoints. If gp2Scale is used, the default kernel is an anisotropic Wendland
        kernel which is compactly supported. The noise function will have
        to return a scipy.sparse matrix instead of a numpy array. There are a few more things
        to consider (read on); this is an advanced option.
        If no kernel is provided, the compute_device option should be revisited. The kernel will
        use the specified device to compute covariances.
        The default is False.
    gp2Scale_dask_client : distributed.client.Client, optional
        A dask client for gp2Scale to distribute covariance computations over. Has to contain at least 3 workers.
        On HPC architecture, this client is provided by the jobscript. Please have a look at the examples.
        A local client is used as default.
    gp2Scale_batch_size : int, optional
        Matrix batch size for distributed computing in gp2Scale. The default is 10000.
    store_inv : bool, optional
        If True, the algorithm calculates and stores the inverse of the covariance matrix
        after each training or update of the dataset or hyperparameters,
        which makes computing the posterior covariance faster.
        For larger problems (>2000 data points), the use of inversion should be avoided due to
        computational instability and costs. The default is
        True. Note, the training will always use Cholesky or LU decomposition instead of the inverse
        for stability reasons. Storing the inverse is
        a good option when the dataset is not too large and the posterior covariance is heavily used.
        If sparse_mode or gp2Scale is used, store_inv will be set to False.
    ram_economy : bool, optional
        Only of interest if the gradient and/or Hessian of the marginal log_likelihood
        is/are used for the training.
        If True, components of the derivative of the marginal log-likelihood are calculated
        subsequently, leading to a slow-down
        but much less RAM usage. If the derivative of the kernel (or noise function) with
        respect to the hyperparameters (gp_kernel_function_grad) is
        going to be provided, it has to be tailored: for ram_economy=True it should be of
        the form f(x1[, x2], direction, hyperparameters, obj)
        and return a 2d numpy array of shape len(x1) x len(x2).
        If ram_economy=False, the function should be of the form f(x1[, x2,] hyperparameters, obj)
        and return a numpy array of shape
        H x len(x1) x len(x2), where H is the number of hyperparameters. CAUTION:
        This array will be stored and is very large.
    args : any, optional
        args will be a class attribute and therefore available to kernel, noise and prior mean functions.
    info : bool, optional
        Provides a way how to see the progress of gp2Scale, Default is False
    cost_function : Callable, optional
        A function encoding the cost of motion through the input 
        space and the cost of a measurement. Its inputs
        are an `origin` (np.ndarray of size V x D), `x` 
        (np.ndarray of size V x D), and the value of `cost_func_params`;
        `origin` is the starting position, and `x` is the 
        destination position. The return value is a 1-D array of
        length V describing the costs as floats. The 'score' from 
        acquisition_function is divided by this
        returned cost to determine the next measurement point. 
        The default in no-op.
    cost_function_parameters : object, optional
        This object is transmitted to the cost function; 
        it can be of any type. The default is None.
    cost_update_function : Callable, optional
        If provided this function will be used when 
        :py:meth:`update_cost_function` is called.
        The function `cost_update_function` accepts as 
        input costs (a list of cost values usually determined by
        `instrument_func`) and a parameter
        object. The default is a no-op.


    Attributes
    ----------
    x_data : np.ndarray
        Datapoint positions
    y_data : np.ndarray
        Datapoint values
    fvgp_x_data : np.ndarray
        Datapoint positions as seen by fvgp
    fvgp_y_data : np.ndarray
        Datapoint values as seen by fvgp
    noise_variances : np.ndarray
        Datapoint observation (co)variances.
    hyperparameters : np.ndarray
        Current hyperparameters in use.
    K : np.ndarray
        Current prior covariance matrix of the GP
    KVinv : np.ndarray
        If enabled, the inverse of the prior covariance + nose matrix V.
        inv(K+V)
    KVlogdet : float
        logdet(K+V)
    """


    def __init__(
        self,
        x_data,
        y_data,
        output_space_dimension = 1,
        init_hyperparameters = None,
        hyperparameter_bounds = None,
        output_positions = None,
        noise_variances = None,
        compute_device = "cpu",
        gp_kernel_function = None,
        gp_deep_kernel_layer_width = 5,
        gp_kernel_function_grad = None,
        gp_noise_function = None,
        gp_noise_function_grad = None,
        gp_mean_function = None,
        gp_mean_function_grad = None,
        sparse_mode = False,
        gp2Scale = False,
        gp2Scale_dask_client = None,
        gp2Scale_batch_size = 10000,
        normalize_y = False,
        store_inv = True,
        ram_economy = False,
        args = None,
        info = False,
        cost_function = None,
        cost_function_parameters=None,
        cost_update_function=None,
        ):
        if isinstance(x_data,np.ndarray):
            if np.ndim(x_data) == 1: x_data = x_data.reshape(-1,1)
            self.input_dim = x_data.shape[1]
        else: self.input_dim = 1
        if np.ndim(y_data) != 2: raise Exception("Your y_data is not a 2d numpy array.")
        output_number = y_data.shape[1]

        if gp_kernel_function is None: self.user_kernel_provided = False
        else: self.user_kernel_provided = True


        super().__init__(
                self.input_dim,
                output_space_dimension,
                output_number,
                x_data,
                y_data,
                init_hyperparameters = init_hyperparameters,
                hyperparameter_bounds = hyperparameter_bounds,
                output_positions = output_positions,
                noise_variances = noise_variances,
                compute_device = compute_device,
                gp_kernel_function = gp_kernel_function,
                gp_kernel_function_grad = gp_kernel_function_grad,
                gp_noise_function = gp_noise_function,
                gp_noise_function_grad = gp_noise_function_grad,
                gp_mean_function = gp_mean_function,
                gp_mean_function_grad = gp_mean_function_grad,
                sparse_mode = sparse_mode,
                gp2Scale = gp2Scale,
                gp2Scale_dask_client = gp2Scale_dask_client,
                gp2Scale_batch_size = gp2Scale_batch_size,
                normalize_y = normalize_y,
                store_inv = store_inv,
                ram_economy = ram_economy,
                args = args,
                info = info)


        self.cost_function = cost_function
        self.cost_function_parameters = cost_function_parameters
        self.cost_update_function = cost_update_function


    ############################################################################
    def get_data(self):
        """
        Function that provides a way to access the class attributes.

        Return
        ------
        dictionary of class attributes : dict
        """

        return {
            "input dim": self.input_space_dim,
            "x data": self.x_data,
            "y data": self.y_data,
            "measurement variances": self.measurmenet_noise,
            "hyperparameters": self.hyperparameters,
            "cost function parameters": self.cost_function_parameters,
            "cost function": self.cost_function}

    ############################################################################
    def evaluate_acquisition_function(self, x, x_out,acquisition_function="variance", origin=None):
        """
        Function to evaluate the acquisition function.

        Parameters
        ----------
        x : np.ndarray
            Point positions at which the acquisition function is evaluated. This is a point in the input space.
        x_out : np.ndarray
            Point positions in the output space.
        acquisition_function : Callable, optional
            Acquisition function to execute. Callable with inputs (x,gpcam.gp_optimizer.GPOptimizer),
            where x is a V x D array of input x_data. The return value is a 1-D array of length V.
            The default is `variance`.
        origin : np.ndarray, optional
            If a cost function is provided this 1-D numpy array of length D is used as the origin of motion.

        Return
        ------
        The acquisition function evaluations at all points x : np.ndarray
        """
        if self.cost_function and origin is None: print("Warning: For the cost function to be active, an origin has to be provided.")
        x = np.array(x)
        cost_function = self.cost_function
        try:
            res = sm.evaluate_acquisition_function(
                x, self, acquisition_function, origin = origin, number_of_maxima_sought = 1, cost_function = cost_function, cost_function_parameters = self.cost_function_parameters, x_out = x_out)
            return -res
        except Exception as ex:
            raise Exception("Evaluating the acquisition function was not successful.", ex)
            logger.error(ex)
            logger.error("Evaluating the acquisition function was not successful.")

    ############################################################################
    def tell(self, x, y, noise_variances=None, output_positions=None):
        """
        This function can tell() the gp_optimizer class
        the data that was collected. The data will instantly be used to update the GP data.

        Parameters
        ----------
        x : np.ndarray
            Point positions (of shape U x D) to be communicated to the Gaussian Process.
        y : np.ndarray
            Point values (of shape U x 1 or U) to be communicated to the Gaussian Process.
        noise_variances : np.ndarray, optional
            Point value variances (of shape U x 1 or U) to be communicated 
            to the Gaussian Process.
            If not provided, the GP will 1% of the y values as variances.
        output_positions : np.ndarray, optional
            A 3-D numpy array of shape (U x output_number x output_dim),
            so that for each measurement position, the outputs
            are clearly defined by their positions in the output space.
            The default is np.array([[0],[1],[2],[3],...,[output_number - 1]]) for each
            point in the input space. The default is only permissible if output_dim is 1.
        """
        super().update_gp_data(x,y,noise_variances = noise_variances, output_positions = output_positions)
    ##############################################################
    def train_gp(self,
        hyperparameter_bounds = None,
        init_hyperparameters = None,
        method = "global",
        pop_size = 20,
        tolerance = 0.0001,
        max_iter = 120,
        local_optimizer = "L-BFGS-B",
        global_optimizer = "genetic",
        constraints = (),
        dask_client = None):

        """
        This function finds the maximum of the log marginal likelihood and therefore trains the GP (synchronously).
        This can be done on a remote cluster/computer by specifying the method to be 'hgdl' and
<<<<<<< HEAD
        providing a dask client. However, in that case `py:meth:`fvgp.GP.train_async` is preferred.
=======
        providing a dask client. However, in that case gpcam.GPOptimizer.train_async() is preferred.
>>>>>>> fc8056bf
        The GP prior will automatically be updated with the new hyperparameters after the training.

        Parameters
        ----------
        hyperparameter_bounds : np.ndarray, optional
            A numpy array of shape (D x 2), defining the bounds for the optimization.
            The default is an array of bounds of the length of the initial hyperparameters
            with all bounds defined practically as [0.00001, inf].
            The initial hyperparameters are either defined by the user at initialization, or in this function call,
            or are defined as np.ones((input_space_dim + 1)).
            This choice is only recommended in very basic scenarios and
            can lead to suboptimal results. It is better to provide
            hyperparameter bounds.
        init_hyperparameters : np.ndarray, optional
            Initial hyperparameters used as starting location for all optimizers with local component.
            The default is a random draw from a uniform distribution within the bounds.
        method : str or Callable, optional
            The method used to train the hyperparameters.
            The options are `'global'`, `'local'`, `'hgdl'`, `'mcmc'`, and a callable.
            The callable gets a fvgp.GP instance and has to return a 1d np.ndarray of hyperparameters.
            The default is `'global'` (scipy's differential evolution).
            If method = "mcmc",
            the attribute gpcam.GPOptimizer.mcmc_info is updated and contains convergence and distribution information.
        pop_size : int, optional
            A number of individuals used for any optimizer with a global component. Default = 20.
        tolerance : float, optional
            Used as termination criterion for local optimizers. Default = 0.0001.
        max_iter : int, optional
            Maximum number of iterations for global and local optimizers. Default = 120.
        local_optimizer : str, optional
            Defining the local optimizer. Default = "L-BFGS-B", most scipy.opimize.minimize functions are permissible.
        global_optimizer : str, optional
            Defining the global optimizer. Only applicable to method = hgdl. Default = `genetic`
        constraints : tuple of object instances, optional
<<<<<<< HEAD
            Equality and inequality constraints for the optimization. If the optimizer is `'hgdl'` see :doc:`hgdl <hgdl:index>`.
            If the optimizer is a scipy optimizer, see the scipy documentation.
        dask_client : distributed.client.Client, optional
            A Dask Distributed Client instance for distributed training if HGDL is used. If None is provided, a new
            :py:class:`distributed.client.Client` instance is constructed.
=======
            Equality and inequality constraints for the optimization.
            If the optimizer is `'hgdl'` see `'hgdl.readthedocs.io'`.
            If the optimizer is a scipy optimizer, see the scipy documentation.
        dask_client : distributed.client.Client, optional
            A Dask Distributed Client instance for distributed training if HGDL is used. If None is provided, a new
            `dask.distributed.Client` instance is constructed.

        Return
        ------
        hyperparameters : np.ndarray
            Returned are the hyperparameters, however, the GP is automatically updated.
>>>>>>> fc8056bf
        """
        if not self.user_kernel_provided: hyperparameter_bounds, init_hyperparameters = self.hyperparameter_bounds, self.hyperparameters
        elif (hyperparameter_bounds is None and self.hyperparameter_bounds is None) or (init_hyperparameters is None and self.hyperparameters is None):
            raise Exception("If a kernel is provided, init_hyperparameters and hyperparameter_bounds have to be provided in the traning or at initialization.")

        super().train(
        hyperparameter_bounds = hyperparameter_bounds,
        init_hyperparameters = init_hyperparameters,
        method = method,
        pop_size = pop_size,
        tolerance = tolerance,
        max_iter = max_iter,
        local_optimizer = local_optimizer,
        global_optimizer = global_optimizer,
        constraints = constraints,
        dask_client = dask_client)

        return self.hyperparameters
    ##############################################################
    def train_gp_async(self,
        hyperparameter_bounds = None,
        init_hyperparameters = None,
        max_iter = 10000,
        local_optimizer = "L-BFGS-B",
        global_optimizer = "genetic",
        constraints = (),
        dask_client = None
        ):

        """
        This function asynchronously finds the maximum of the log marginal likelihood and therefore trains the GP.
        This can be done on a remote cluster/computer by
        providing a dask client. This function submits the training and returns
<<<<<<< HEAD
        an object which can be given to :py:meth:`fvgp.GP.update_hyperparameters()`,
=======
        an object which can be given to `'gpcam.GPOptimizer.update_hyperparameters()'`,
>>>>>>> fc8056bf
        which will automatically update the GP prior with the new hyperparameters.

        Parameters
        ----------
        hyperparameter_bounds : np.ndarray, optional
            A numpy array of shape (D x 2), defining the bounds for the optimization.
            The default is an array of bounds for the default kernel D = input_space_dim + 1
            with all bounds defined practically as [0.00001, inf].
            This choice is only recommended in very basic scenarios.
        init_hyperparameters : np.ndarray, optional
            Initial hyperparameters used as starting location for all optimizers with local component.
            The default is a random draw from a uniform distribution within the bounds.
        max_iter : int, optional
            Maximum number of epochs for HGDL. Default = 10000.
        local_optimizer : str, optional
            Defining the local optimizer. Default = "L-BFGS-B", most scipy.opimize.minimize functions are permissible.
        global_optimizer : str, optional
            Defining the global optimizer. Only applicable to method = hgdl. Default = `genetic`
        constraints : tuple of hgdl.NonLinearConstraint instances, optional
<<<<<<< HEAD
            Equality and inequality constraints for the optimization. See :doc:`hgdl <hgdl:index>`
=======
            Equality and inequality constraints for the optimization. See `'hgdl.readthedocs.io'`
>>>>>>> fc8056bf
        dask_client : distributed.client.Client, optional
            A Dask Distributed Client instance for distributed training if HGDL is used. If None is provided, a new
            :py:class:`distributed.client.Client` instance is constructed.

        Return
        ------
<<<<<<< HEAD
        opt_obj : object instance
            Optimization object that can be given to :py:meth:`fvgp.GP.update_hyperparameters()` to update the prior GP
=======
        Optimization object that can be given to `gpcam.GPOptimizer.update_hyperparameters()`
        to update the prior GP : object instance
>>>>>>> fc8056bf
        """
        if not self.user_kernel_provided: hyperparameter_bounds, init_hyperparameters = self.hyperparameter_bounds, self.hyperparameters
        elif (hyperparameter_bounds is None and self.hyperparameter_bounds is None) or (init_hyperparameters is None and self.hyperparameters is None):
            raise Exception("If a kernel is provided, init_hyperparameters and hyperparameter_bounds have to be provided in the traning or at initialization.")


        opt_obj = super().train_async(
        hyperparameter_bounds = hyperparameter_bounds ,
        init_hyperparameters = init_hyperparameters,
        max_iter = max_iter,
        local_optimizer = local_optimizer,
        global_optimizer = global_optimizer,
        constraints = constraints,
        dask_client = dask_client
        )
        return opt_obj

    ##############################################################
    def stop_async_train(self, opt_obj):
        """
        Function to stop an asynchronous training. This leaves the :py:class:`distributed.client.Client` alive.

        Parameters
        ----------
        opt_obj : object instance
<<<<<<< HEAD
            Object instance created by :py:meth:`train_gp_async()`
=======
            Object created by gpcam.GPOptimizer.train_gp_async()
>>>>>>> fc8056bf
        """
        super().stop_training(opt_obj)

    def kill_async_train(self, opt_obj):
        """
        Function to kill an asynchronous training. This shuts down the associated :py:class:`distributed.client.Client`.

        Parameters
        ----------
        opt_obj : object instance
<<<<<<< HEAD
            Object instance created by :py:meth:`train_gp_async()`
=======
            Object created by gpcam.GPOptimizer.train_gp_async()
>>>>>>> fc8056bf
        """
        super().kill_training(opt_obj)

    ##############################################################
    def update_hyperparameters(self, opt_obj):
        """
        Function to update the Gaussian Process hyperparameters if an asynchronous training is running.

        Parameters
        ----------
        opt_obj : object instance
<<<<<<< HEAD
            Object instance created by :py:meth:`train_gp_async()`
=======
            Object created by gpcam.gp_optimizer.train_gp_async()
>>>>>>> fc8056bf

        Return
        ------
        hyperparameters : np.ndarray
            Hyperparameter are returned but are also automatically used to update the GP.
        """

        hps = super().update_hyperparameters(self, opt_obj)
        return hps


    def ask(self,
            bounds,
            x_out = None,
            acquisition_function = 'variance',
            position=None, 
            n=1,
            method="global",
            pop_size=20,
            max_iter=20,
            tol=1e-6,
            constraints = (),
            x0=None,
            vectorized = True,
            candidate_set = {},
            info = False,
            dask_client=None):

        """
        Given that the acquisition device is at "position", the function ask()s for
        "n" new optimal points within certain "bounds" and using the optimization setup:
        "acquisition_function_pop_size", "max_iter" and "tol".

        Parameters
        ----------
        bounds : np.ndarray
            A numpy array of floats of shape D x 2 describing the
            search range.
        x_out : np.ndarray
            The position indicating where in the output space the acquisition function should be evaluated.
            This array is of shape (No, Do).
        position : np.ndarray, optional
            Current position in the input space. If a cost function is 
            provided this position will be taken into account
            to guarantee a cost-efficient new suggestion. The default is None.
        n  : int, optional
            The algorithm will try to return n suggestions for
            new measurements. This is either done by method = 'hgdl', or otherwise
            by maximizing the collective information gain (default).
        acquisition_function : Callable, optional
            The acquisition function accepts as input a numpy array
            of size V x D (such that V is the number of input
            points, and D is the parameter space dimensionality) and
            a :py:class:`GPOptimizer` object. The return value is 1-D array
            of length V providing 'scores' for each position,
            such that the highest scored point will be measured next.
            Built-in functions can be used by one of the following keys: 
            `'variance'`, `'relative information entropy'`,
            `'relative information entropy set'`, `'total correlation'`.
            See GPOptimizer.ask() for a short explanation of these functions.
            In the multi-task case, it is highly recommended to
            deploy a user-defined acquisition function due to the intricate relationship
            of posterior distributions at different points in the output space.
            If None, the default function `'variance'`, meaning
            :py:meth:`fvgp.GP.posterior_covariance` with variance_only = True will be used.
            The acquisition function can be a callable of the form my_func(x,gpcam.GPOptimizer)
            which will be maximized (!!!), so make sure desirable new measurement points
            will be located at maxima.
        method : str, optional
            A string defining the method used to find the maximum 
            of the acquisition function. Choose from `'global'`,
            `'local'`, `'hgdl'`.
            The default is `'global'`.
        pop_size : int, optional
            An integer defining the number of individuals if `'global'`
            is chosen as method. The default is 20. For
            `'hgdl'` this will be overwritten
            by the `dask_client` definition.
        max_iter : int, optional
            This number defined the number of iterations 
            before the optimizer is terminated. The default is 20.
        tol : float, optional
            Termination criterion for the local optimizer. 
            The default is 1e-6.
        x0 : np.ndarray, optional
            A set of points as numpy array of shape V x D, 
            used as starting location(s) for the local and hgdl
            optimization
            algorithm. The default is None.
        vectorized : bool, optional
            If your acquisition function vectorized to return the
            solution to an array of inquiries as an array, 
            this option makes the optimization faster if method = 'global'
            is used. The default is True but will be set to 
            False if method is not global.
        constraints : tuple of object instances, optional
            Either a tuple of hgdl.constraints.NonLinearConstraint 
            or scipy constraints instances, depending on the used optimizer.
        dask_client : distributed.client.Client, optional
            A Dask Distributed Client instance for distributed 
            `acquisition_func` computation. If None is provided,
            a new :py:class:`distributed.client.Client` instance is constructed.

        Return
        ------
        dictionary : {'x': np.array(maxima), "f(x)" : np.array(func_evals), "opt_obj" : opt_obj}
            Found maxima of the acquisition function, the associated function values and optimization object
            that, only in case of `method` = `'hgdl'` can be queried for solutions.
        """

        logger.info("ask() initiated with hyperparameters: {}", self.hyperparameters)
        logger.info("optimization method: {}", method)
        logger.info("bounds:\n{}", bounds)
        logger.info("acq func: {}", acquisition_function)

        if candidate_set: raise Exception("Non-Euclidean ask() not implemented yet.")

        if np.ndim(bounds) != 2: raise Exception("The bounds parameter has to be a 2d numpy array.")
        if n > 1 and method != "hgdl":
            method = "global"
            new_optimization_bounds = np.row_stack([bounds for i in range(n)])
            bounds = new_optimization_bounds
            if acquisition_function != "total correlation" and acquisition_function != "relative information entropy":
                acquisition_function = "total correlation"
            vectorized = False
        if acquisition_function == "total correlation" or acquisition_function == "relative information entropy":
               vectorized = False
        if method != "global": vectorized = False

        maxima, func_evals, opt_obj = sm.find_acquisition_function_maxima(
            self,
            acquisition_function,
            position, n, bounds,
            optimization_method=method,
            optimization_pop_size=pop_size,
            optimization_max_iter=max_iter,
            optimization_tol=tol,
            cost_function=self.cost_function,
            cost_function_parameters=self.cost_function_parameters,
            optimization_x0=x0,
            constraints = constraints,
            candidate_set = candidate_set,
            vectorized = vectorized,
            x_out = x_out,
            dask_client=dask_client)
        if n > 1: return {'x': maxima.reshape(n,self.orig_input_space_dim), "f(x)": np.array(func_evals), "opt_obj": opt_obj}
        return {'x': np.array(maxima), "f(x)": np.array(func_evals), "opt_obj": opt_obj}

    ##############################################################
    def update_cost_function(self, measurement_costs):
        """
        This function updates the parameters for the user-defined cost function.
        It essentially calls the user-given cost_update_function which
        should return the new parameters.

        Parameters
        ----------
        measurement_costs: object
            An arbitrary object that describes the costs when moving in the parameter space.
            It can be arbitrary because the cost function using the parameters and the cost_update_function
            updating the parameters are both user-defined and this object has to be in
            accordance with those definitions.
        """

        if self.cost_function_parameters is None: warnings.warn("No cost_function_parameters specified. Cost update failed.")
        if callable(self.cost_update_function): self.cost_function_parameters = self.cost_update_function(measurement_costs, self.cost_function_parameters)
        else: warnings.warn("No cost_update_function available. Cost update failed.")
<|MERGE_RESOLUTION|>--- conflicted
+++ resolved
@@ -78,11 +78,7 @@
         (:py:meth:`fvgp.GP.default_kernel`) which performs automatic relevance determination (ARD).
         The output is a covariance matrix, an N1 x N2 numpy array.
     gp_kernel_function_grad : Callable, optional
-<<<<<<< HEAD
         A function that calculates the derivative of the `gp_kernel_function` with respect to the hyperparameters.
-=======
-        A function that calculates the derivative of the `'gp_kernel_function'` with respect to the hyperparameters.
->>>>>>> fc8056bf
         If provided, it will be used for local training (optimization) and can speed up the calculations.
         It accepts as input x1 (a N1 x D array of positions),
         x2 (a N2 x D array of positions),
@@ -100,53 +96,34 @@
         and a :py:class:`fvgp.GP` instance. The return value is a 1d array of length N1. If None is provided,
         :py:meth:`fvgp.GP._default_mean_function` is used.
     gp_mean_function_grad : Callable, optional
-<<<<<<< HEAD
-        A function that evaluates the gradient of the `gp_mean_function` at a set of input positions with respect to the hyperparameters.
-        It accepts as input an array of positions (of size N1 x D), hyperparameters (a 1d array of length D+1 for the default kernel)
-        and a :py:class:`fvgp.GP` instance. The return value is a 2d array of shape (len(hyperparameters) x N1). If None is provided, either
-        zeros are returned since the default mean function does not depend on hyperparametes, or a finite-difference approximation
-        is used if `gp_mean_function` is provided.
-=======
-        A function that evaluates the gradient of the `'gp_mean_function'` at
+        A function that evaluates the gradient of the `gp_mean_function` at
         a set of input positions with respect to the hyperparameters.
         It accepts as input an array of positions (of size N1 x D), hyperparameters
         (a 1d array of length D+1 for the default kernel)
-        and a `fvgp.GP` instance. The return value is a 2d array of
+        and a :py:class:`fvgp.GP` instance. The return value is a 2d array of
         shape (len(hyperparameters) x N1). If None is provided, either
         zeros are returned since the default mean function does not depend on hyperparameters,
         or a finite-difference approximation
-        is used if `'gp_mean_function'` is provided.
->>>>>>> fc8056bf
+        is used if `gp_mean_function` is provided.
     gp_noise_function : Callable optional
         The noise function is a callable f(x,hyperparameters,obj) that returns a
         positive symmetric definite matrix of shape(len(x),len(x)).
         The input x is a numpy array of shape (N x D). The hyperparameter array is the same
         that is communicated to mean and kernel functions. The obj is a :py:class:fvgp.GP instance.
     gp_noise_function_grad : Callable, optional
-<<<<<<< HEAD
-        A function that evaluates the gradient of the `gp_noise_function` at an input position with respect to the hyperparameters.
-        It accepts as input an array of positions (of size N x D), hyperparameters (a 1d array of length D+1 for the default kernel)
-        and a :py:class:`fvgp.GP` instance. The return value is a 3-D array of shape (len(hyperparameters) x N x N). If None is provided, either
-        zeros are returned since the default noise function does not depend on hyperparametes. If `gp_noise_function` is provided but no gradient function,
+        A function that evaluates the gradient of the `gp_noise_function` 
+        at an input position with respect to the hyperparameters.
+        It accepts as input an array of positions (of size N x D), 
+        hyperparameters (a 1d array of length D+1 for the default kernel)
+        and a :py:class:`fvgp.GP` instance. The return value is a 3d array of 
+        shape (len(hyperparameters) x N x N). If None is provided, either
+        zeros are returned since the default noise function does not depend on 
+        hyperparametes. If `gp_noise_function` is provided but no gradient function,
         a finite-difference approximation will be used.
         The same rules regarding ram economy as for the kernel definition apply here.
     normalize_y : bool, optional
-        If True, the data values `y_data` will be normalized to max(y_data) = 1, min(y_data) = 0. The default is False.
-=======
-        A function that evaluates the gradient of the `'gp_noise_function'`
-        at an input position with respect to the hyperparameters.
-        It accepts as input an array of positions (of size N x D),
-        hyperparameters (a 1d array of length D+1 for the default kernel)
-        and a `fvgp.GP` instance. The return value is a 3-D array of
-        shape (len(hyperparameters) x N x N). If None is provided, either
-        zeros are returned since the default noise function does not depend on
-        hyperparameters. If `'gp_noise_function'` is provided but no gradient function,
-        a finite-difference approximation will be used.
-        The same rules regarding ram economy as for the kernel definition apply here.
-    normalize_y : bool, optional
-        If True, the data values `'y_data'` will be normalized to max(y_data) = 1, min(y_data) = 0.
+        If True, the data values `y_data` will be normalized to max(y_data) = 1, min(y_data) = 0. 
         The default is False.
->>>>>>> fc8056bf
         Variances will be updated accordingly.
     sparse_mode : bool, optional
         When sparse_mode is enabled, the algorithm will use a user-defined kernel
@@ -203,7 +180,7 @@
         are an `origin` (np.ndarray of size V x D), `x` 
         (np.ndarray of size V x D), and the value of `cost_func_params`;
         `origin` is the starting position, and `x` is the 
-        destination position. The return value is a 1-D array of
+        destination position. The return value is a 1d array of
         length V describing the costs as floats. The 'score' from 
         acquisition_function is divided by this
         returned cost to determine the next measurement point. 
@@ -330,10 +307,10 @@
             Point positions at which the acquisition function is evaluated. Shape (N x D).
         acquisition_function : Callable, optional
             Acquisition function to execute. Callable with inputs (x,gpcam.GPOptimizer),
-            where x is a V x D array of input x position. The return value is a 1-D array of length V.
+            where x is a V x D array of input x position. The return value is a 1d array of length V.
             The default is `variance`.
         origin : np.ndarray, optional
-            If a cost function is provided this 1-D numpy array of length D is used as the origin of motion.
+            If a cost function is provided this 1d numpy array of length D is used as the origin of motion.
         args : any, optional
             Arguments that will be communicated to your acquisition function.
 
@@ -423,25 +400,17 @@
         global_optimizer : str, optional
             Defining the global optimizer. Only applicable to method = hgdl. Default = `genetic`
         constraints : tuple of object instances, optional
-<<<<<<< HEAD
-            Equality and inequality constraints for the optimization. If the optimizer is :py:mod:`hgdl` see the [hgdl documentation](hgdl.readthedocs.io).
+            Equality and inequality constraints for the optimization. 
+            If the optimizer is :py:mod:`hgdl` see the [hgdl documentation](hgdl.readthedocs.io).
             If the optimizer is a scipy optimizer, see the scipy documentation.
         dask_client : distributed.client.Client, optional
             A Dask Distributed Client instance for distributed training if HGDL is used. If None is provided, a new
             :py:class:`distributed.client.Client` instance is constructed.
-=======
-            Equality and inequality constraints for the optimization.
-            If the optimizer is `'hgdl'` see `'hgdl.readthedocs.io'`.
-            If the optimizer is a scipy optimizer, see the scipy documentation.
-        dask_client : distributed.client.Client, optional
-            A Dask Distributed Client instance for distributed training if HGDL is used. If None is provided, a new
-            `dask.distributed.Client` instance is constructed.
 
         Return
         ------
         hyperparameters : np.ndarray
             Returned are the hyperparameters, however, the GP is automatically updated.
->>>>>>> fc8056bf
         """
 
         super().train(
@@ -472,11 +441,7 @@
         This function asynchronously finds the maximum of the log marginal likelihood and therefore trains the GP.
         This can be done on a remote cluster/computer by
         providing a dask client. This function submits the training and returns
-<<<<<<< HEAD
-        an object which can be given to :py:meth:`fvgp.GP.update_hyperparameters()`,
-=======
-        an object which can be given to `'gpcam.GPOptimizer.update_hyperparameters()'`,
->>>>>>> fc8056bf
+        an object which can be given to :py:meth:`gpcam.GPOptimizer.update_hyperparameters()`,
         which will automatically update the GP prior with the new hyperparameters.
 
         Parameters
@@ -496,24 +461,16 @@
         global_optimizer : str, optional
             Defining the global optimizer. Only applicable to method = 'hgdl'. Default = `genetic`
         constraints : tuple of hgdl.NonLinearConstraint instances, optional
-<<<<<<< HEAD
-            Equality and inequality constraints for the optimization. See :doc:`hgdl <hgdl:index>`
-=======
-            Equality and inequality constraints for the optimization. See `'hgdl.readthedocs.io'`
->>>>>>> fc8056bf
+            Equality and inequality constraints for the optimization. See :doc:`hgdl <hgdl:index>`.
         dask_client : distributed.client.Client, optional
             A Dask Distributed Client instance for distributed training if HGDL is used. If None is provided, a new
             :py:class:`distributed.client.Client` instance is constructed.
 
         Return
         ------
-<<<<<<< HEAD
          opt_obj : object instance
-            Optimization object that can be given to :py:meth:`fvgp.GP.update_hyperparameters()` to update the prior GP
-=======
-        Optimization object that can be given to `gpcam.GPOptimizer.update_hyperparameters()`
-        to update the prior GP : object instance
->>>>>>> fc8056bf
+            Optimization object that can be given to :py:meth:`gpcam.GPOptimizer.update_hyperparameters()` 
+            to update the prior GP.
         """
 
         opt_obj = super().train_async(
@@ -535,11 +492,8 @@
         Parameters
         ----------
         opt_obj : object instance
-<<<<<<< HEAD
-            Object instance created by :py:meth:`train_gp_async()`
-=======
-            Object created by gpcam.GPOptimizer.train_gp_async()
->>>>>>> fc8056bf
+            Object created by :py:meth:`train_gp_async()`.
+
         """
         super().stop_training(opt_obj)
 
@@ -550,11 +504,7 @@
         Parameters
         ----------
         opt_obj : object instance
-<<<<<<< HEAD
-            Object instance created by :py:meth:`train_gp_async()`
-=======
-            Object created by gpcam.GPOptimizer.train_gp_async()
->>>>>>> fc8056bf
+            Object created by :py:meth:`train_gp_async()`.
         """
         super().kill_training(opt_obj)
 
@@ -566,11 +516,7 @@
         Parameters
         ----------
         opt_obj : object instance
-<<<<<<< HEAD
-            Object instance created by :py:meth:`train_gp_async()`
-=======
-            Object created by gpcam.gp_optimizer.train_gp_async(). However, the GP is automatically updated.
->>>>>>> fc8056bf
+            Object created by :py:meth:`train_gp_async()`.
 
         Return
         ------
@@ -620,15 +566,15 @@
             The acquisition function accepts as input a numpy array
             of size V x D (such that V is the number of input
             points, and D is the parameter space dimensionality) and
-            a :py:class:`GPOptimizer` object. The return value is 1-D array
+            a :py:class:`GPOptimizer` object. The return value is 1d array
             of length V providing 'scores' for each position,
             such that the highest scored point will be measured next.
             Built-in functions can be used by one of the following keys: 
-            `'ucb'`,`'lcb'`,`'maximum'`,
-            `'minimum'`, `'variance'`,`'expected_improvement'`,
-            `'relative information entropy'`,`'relative information entropy set'`,
-            `'probability of improvement'`, `'gradient'`,`'total correlation'`,`'target probability'`.
-            If None, the default function `'variance'`, meaning
+            `ucb`,`lcb`,`maximum`,
+            `minimum`, `variance`,`expected_improvement`,
+            `relative information entropy`,`relative information entropy set`,
+            `probability of improvement`, `gradient`,`total correlation`,`target probability`.
+            If None, the default function `variance`, meaning
             :py:meth:`fvgp.GP.posterior_covariance` with variance_only = True will be used.
             The acquisition function can be a callable of the form my_func(x,gpcam.GPOptimizer)
             which will be maximized (!!!), so make sure desirable new measurement points
@@ -698,7 +644,7 @@
         logger.info("acq func: {}", acquisition_function)
 
         if bounds is not None and candidate_set: raise Exception("Bounds and candidate set provided. Only one whould be given.")
-        if bounds is not None and np.ndim(bounds) != 2: raise Exception("The bounds parameter has to be a 2d numpy array.")
+        if bounds is not None and np.ndim(bounds) != 2: raise Exception("The bounds parameter has to be a 2d np.ndarray.")
         if bounds is not None and n > 1 and method != "hgdl":
             method = "global"
             new_optimization_bounds = np.row_stack([bounds for i in range(n)])
@@ -784,11 +730,7 @@
     is flexible enough, so prepare to work on your kernel. This is the best
     way to give the user optimal control and power. At various instances, for instances
     prior-mean function, noise function, and kernel function definitions, you will
-<<<<<<< HEAD
     see that the input `x` is defined over this combined space.
-=======
-    see that the input ``x'' is defined over this combined space.
->>>>>>> fc8056bf
     For example, if your input space is a Euclidean 2d space and your output
     is labelled [[0],[1]], the input to the mean, kernel, and noise function might be
 
@@ -796,15 +738,9 @@
 
     [[0.2, 0.3,0],[0.9,0.6,0],
 
-<<<<<<< HEAD
      [0.2, 0.3,1],[0.9,0.6,1]]
     
     This has to be understood and taken into account when customizing :doc:`fvgp <fvgp:index>` for multi-task
-=======
-    [0.2, 0.3,1],[0.9,0.6,1]]
-
-    This has to be understood and taken into account when customizing fvGPOptimizer for multi-task
->>>>>>> fc8056bf
     use.
 
     Parameters
@@ -822,13 +758,8 @@
         This class provides methods to train hyperparameters.
         The default is an array that specifies the right number of
         initial hyperparameters for the default kernel, which is
-<<<<<<< HEAD
-        a deek kernel with two layers of width
+        a deep kernel with two layers of width
         :py:attr:`fvgp.fvGP.gp_deep_kernel_layer_width`. If you specify
-=======
-        a deep kernel with two layers of width
-        fvgp.fvGP.gp_deep_kernel_layer_width. If you specify
->>>>>>> fc8056bf
         another kernel, please provide
         init_hyperparameters.
     hyperparameter_bounds : np.ndarray, optional
@@ -836,7 +767,8 @@
         The default is None, in that case hyperparameter_bounds have to be specified
         in the train calls or default bounds are used. Those only work for the default kernel.
     output_positions : np.ndarray, optional
-        A 3-D numpy array of shape (U x output_number x output_dim), so that for each measurement position, the outputs
+        A 3d numpy array of shape (U x output_number x output_dim), so that 
+        for each measurement position, the outputs
         are clearly defined by their positions in the output space. The default is
         np.array([[0],[1],[2],[3],...,[output_number - 1]]) for each
         point in the input space. The default is only permissible if output_dim is 1.
@@ -860,15 +792,9 @@
         data points. It is a function of the form k(x1,x2,hyperparameters, obj).
         The input x1 is a N1 x Di+Do array of positions, x2 is a N2 x Di+Do
         array of positions, the hyperparameters argument
-<<<<<<< HEAD
         is a 1d array of length N depending on how many hyperpapameters are initialized, and
         obj is an :py:class:`fvgp.GP` instance. The default is a deep kernel with 2 hidden layers and
         a width of :py:attr:`fvgp.fvGP.gp_deep_kernel_layer_width`.
-=======
-        is a 1d array of length N depending on how many hyperparameters are initialized, and
-        obj is an `fvgp.GP` instance. The default is a deep kernel with 2 hidden layers and
-        a width of fvgp.fvGP.gp_deep_kernel_layer_width.
->>>>>>> fc8056bf
     gp_deep_kernel_layer_width : int, optional
         If no kernel is provided, fvGP will use a deep kernel of depth 2 and width gp_deep_kernel_layer_width.
         If a user defined kernel is provided this parameter is irrelevant. The default is 5.
@@ -891,48 +817,29 @@
         and a :py:class:`fvgp.GP` instance. The return value is a 1d array of length N1. If None is provided,
         :py:method:`fvgp.GP._default_mean_function` is used.
     gp_mean_function_grad : Callable, optional
-<<<<<<< HEAD
-        A function that evaluates the gradient of the `gp_mean_function` at a set of input positions with respect to the hyperparameters.
-        It accepts as input an array of positions (of size N1 x Di+Do), hyperparameters
-        and a :py:class:`fvgp.GP` instance. The return value is a 2d array of shape (len(hyperparameters) x N1). If None is provided, either
-        zeros are returned since the default mean function does not depend on hyperparametes, or a finite-difference approximation
-        is used if `gp_mean_function` is provided.
-=======
-        A function that evaluates the gradient of the ``gp_mean_function'' at a set of input positions with respect to
+        A function that evaluates the gradient of the `gp_mean_function` at a set of input positions with respect to 
         the hyperparameters. It accepts as input an array of positions (of size N1 x Di+Do), hyperparameters
-        and a `fvgp.GP` instance. The return value is a 2d array of shape (len(hyperparameters) x N1). If None is
-        provided, either zeros are returned since the default mean function does not depend on hyperparameters, or a
-        finite-difference approximation is used if ``gp_mean_function'' is provided.
->>>>>>> fc8056bf
+        and a :py:class:`fvgp.GP` instance. The return value is a 2d array of shape (len(hyperparameters) x N1). If None is 
+        provided, either zeros are returned since the default mean function does not depend on hyperparametes, or a 
+        finite-difference approximation is used if `gp_mean_function` is provided.
     gp_noise_function : Callable optional
         The noise function is a callable f(x,hyperparameters,obj) that returns a
         positive symmetric definite matrix of shape(len(x),len(x)).
         The input x is a numpy array of shape (N x Di+Do). The hyperparameter array is the same
         that is communicated to mean and kernel functions. The obj is a fvgp.fvGP instance.
     gp_noise_function_grad : Callable, optional
-<<<<<<< HEAD
-        A function that evaluates the gradient of the `gp_noise_function` at an input position with respect to the hyperparameters.
-        It accepts as input an array of positions (of size N x Di+Do), hyperparameters (a 1d array of length D+1 for the default kernel)
-        and a :py:class:`fvgp.GP` instance. The return value is a 3-D array of shape (len(hyperparameters) x N x N). If None is provided, either
-        zeros are returned since the default noise function does not dpeend on hyperparametes. If `gp_noise_function` is provided but no gradient function,
+        A function that evaluates the gradient of the `gp_noise_function` at an input position with respect 
+        to the hyperparameters. It accepts as input an array of positions (of size N x Di+Do), 
+        hyperparameters (a 1d array of length D+1 for the default kernel)
+        and a :py:class:`fvgp.GP` instance. The return value is a 3d array of shape 
+        (len(hyperparameters) x N x N). If None is provided, either
+        zeros are returned since the default noise function does not dpeend on hyperparametes. 
+        If `gp_noise_function` is provided but no gradient function,
         a finite-difference approximation will be used. 
         The same rules regarding ram economy as for the kernel definition apply here.
     normalize_y : bool, optional
-        If True, the data values `y_data` will be normalized to max(y_data) = 1, min(y_data) = 0. The default is False.
-=======
-        A function that evaluates the gradient of the ``gp_noise_function'' at an input position with respect
-        to the hyperparameters. It accepts as input an array of positions (of size N x Di+Do),
-        hyperparameters (a 1d array of length D+1 for the default kernel)
-        and a `fvgp.GP` instance. The return value is a 3-D array of shape
-        (len(hyperparameters) x N x N). If None is provided, either
-        zeros are returned since the default noise function does not depend on hyperparameters.
-        If ``gp_noise_function'' is provided but no gradient function,
-        a finite-difference approximation will be used.
-        The same rules regarding ram economy as for the kernel definition apply here.
-    normalize_y : bool, optional
-        If True, the data values ``y_data'' will be normalized to max(y_data) = 1, min(y_data) = 0.
+        If True, the data values `y_data` will be normalized to max(y_data) = 1, min(y_data) = 0. 
         The default is False.
->>>>>>> fc8056bf
         Variances will be updated accordingly.
     sparse_mode : bool, optional
         When sparse_mode is enabled, the algorithm will use a user-defined kernel function or,
@@ -991,7 +898,7 @@
         are an `origin` (np.ndarray of size V x D), `x` 
         (np.ndarray of size V x D), and the value of `cost_func_params`;
         `origin` is the starting position, and `x` is the 
-        destination position. The return value is a 1-D array of
+        destination position. The return value is a 1d array of
         length V describing the costs as floats. The 'score' from 
         acquisition_function is divided by this
         returned cost to determine the next measurement point. 
@@ -1138,10 +1045,10 @@
             Point positions in the output space.
         acquisition_function : Callable, optional
             Acquisition function to execute. Callable with inputs (x,gpcam.gp_optimizer.GPOptimizer),
-            where x is a V x D array of input x_data. The return value is a 1-D array of length V.
+            where x is a V x D array of input x_data. The return value is a 1d array of length V.
             The default is `variance`.
         origin : np.ndarray, optional
-            If a cost function is provided this 1-D numpy array of length D is used as the origin of motion.
+            If a cost function is provided this 1d numpy array of length D is used as the origin of motion.
 
         Return
         ------
@@ -1176,7 +1083,7 @@
             to the Gaussian Process.
             If not provided, the GP will 1% of the y values as variances.
         output_positions : np.ndarray, optional
-            A 3-D numpy array of shape (U x output_number x output_dim),
+            A 3d numpy array of shape (U x output_number x output_dim),
             so that for each measurement position, the outputs
             are clearly defined by their positions in the output space.
             The default is np.array([[0],[1],[2],[3],...,[output_number - 1]]) for each
@@ -1199,11 +1106,7 @@
         """
         This function finds the maximum of the log marginal likelihood and therefore trains the GP (synchronously).
         This can be done on a remote cluster/computer by specifying the method to be 'hgdl' and
-<<<<<<< HEAD
         providing a dask client. However, in that case `py:meth:`fvgp.GP.train_async` is preferred.
-=======
-        providing a dask client. However, in that case gpcam.GPOptimizer.train_async() is preferred.
->>>>>>> fc8056bf
         The GP prior will automatically be updated with the new hyperparameters after the training.
 
         Parameters
@@ -1238,25 +1141,18 @@
         global_optimizer : str, optional
             Defining the global optimizer. Only applicable to method = hgdl. Default = `genetic`
         constraints : tuple of object instances, optional
-<<<<<<< HEAD
-            Equality and inequality constraints for the optimization. If the optimizer is `'hgdl'` see :doc:`hgdl <hgdl:index>`.
+            Equality and inequality constraints for the optimization. 
+            If the optimizer is `hgdl` see :doc:`hgdl <hgdl:index>`.
             If the optimizer is a scipy optimizer, see the scipy documentation.
         dask_client : distributed.client.Client, optional
             A Dask Distributed Client instance for distributed training if HGDL is used. If None is provided, a new
             :py:class:`distributed.client.Client` instance is constructed.
-=======
-            Equality and inequality constraints for the optimization.
-            If the optimizer is `'hgdl'` see `'hgdl.readthedocs.io'`.
-            If the optimizer is a scipy optimizer, see the scipy documentation.
-        dask_client : distributed.client.Client, optional
-            A Dask Distributed Client instance for distributed training if HGDL is used. If None is provided, a new
-            `dask.distributed.Client` instance is constructed.
 
         Return
         ------
         hyperparameters : np.ndarray
             Returned are the hyperparameters, however, the GP is automatically updated.
->>>>>>> fc8056bf
+
         """
         if not self.user_kernel_provided: hyperparameter_bounds, init_hyperparameters = self.hyperparameter_bounds, self.hyperparameters
         elif (hyperparameter_bounds is None and self.hyperparameter_bounds is None) or (init_hyperparameters is None and self.hyperparameters is None):
@@ -1290,11 +1186,7 @@
         This function asynchronously finds the maximum of the log marginal likelihood and therefore trains the GP.
         This can be done on a remote cluster/computer by
         providing a dask client. This function submits the training and returns
-<<<<<<< HEAD
-        an object which can be given to :py:meth:`fvgp.GP.update_hyperparameters()`,
-=======
-        an object which can be given to `'gpcam.GPOptimizer.update_hyperparameters()'`,
->>>>>>> fc8056bf
+        an object which can be given to :py:meth:`gpcam.GPOptimizer.update_hyperparameters()`,
         which will automatically update the GP prior with the new hyperparameters.
 
         Parameters
@@ -1314,24 +1206,16 @@
         global_optimizer : str, optional
             Defining the global optimizer. Only applicable to method = hgdl. Default = `genetic`
         constraints : tuple of hgdl.NonLinearConstraint instances, optional
-<<<<<<< HEAD
             Equality and inequality constraints for the optimization. See :doc:`hgdl <hgdl:index>`
-=======
-            Equality and inequality constraints for the optimization. See `'hgdl.readthedocs.io'`
->>>>>>> fc8056bf
         dask_client : distributed.client.Client, optional
             A Dask Distributed Client instance for distributed training if HGDL is used. If None is provided, a new
             :py:class:`distributed.client.Client` instance is constructed.
 
         Return
         ------
-<<<<<<< HEAD
         opt_obj : object instance
-            Optimization object that can be given to :py:meth:`fvgp.GP.update_hyperparameters()` to update the prior GP
-=======
-        Optimization object that can be given to `gpcam.GPOptimizer.update_hyperparameters()`
-        to update the prior GP : object instance
->>>>>>> fc8056bf
+            Optimization object that can be given to :py:meth:`gpcam.GPOptimizer.update_hyperparameters()` 
+            to update the prior GP
         """
         if not self.user_kernel_provided: hyperparameter_bounds, init_hyperparameters = self.hyperparameter_bounds, self.hyperparameters
         elif (hyperparameter_bounds is None and self.hyperparameter_bounds is None) or (init_hyperparameters is None and self.hyperparameters is None):
@@ -1357,11 +1241,7 @@
         Parameters
         ----------
         opt_obj : object instance
-<<<<<<< HEAD
-            Object instance created by :py:meth:`train_gp_async()`
-=======
-            Object created by gpcam.GPOptimizer.train_gp_async()
->>>>>>> fc8056bf
+            Object created by :py:meth:`train_gp_async()`.
         """
         super().stop_training(opt_obj)
 
@@ -1372,11 +1252,7 @@
         Parameters
         ----------
         opt_obj : object instance
-<<<<<<< HEAD
-            Object instance created by :py:meth:`train_gp_async()`
-=======
-            Object created by gpcam.GPOptimizer.train_gp_async()
->>>>>>> fc8056bf
+            Object created by :py:meth:`train_gp_async()`.
         """
         super().kill_training(opt_obj)
 
@@ -1388,11 +1264,7 @@
         Parameters
         ----------
         opt_obj : object instance
-<<<<<<< HEAD
-            Object instance created by :py:meth:`train_gp_async()`
-=======
-            Object created by gpcam.gp_optimizer.train_gp_async()
->>>>>>> fc8056bf
+            Object created by :py:meth:`train_gp_async()`.
 
         Return
         ------
@@ -1446,12 +1318,12 @@
             The acquisition function accepts as input a numpy array
             of size V x D (such that V is the number of input
             points, and D is the parameter space dimensionality) and
-            a :py:class:`GPOptimizer` object. The return value is 1-D array
+            a :py:class:`GPOptimizer` object. The return value is 1d array
             of length V providing 'scores' for each position,
             such that the highest scored point will be measured next.
             Built-in functions can be used by one of the following keys: 
-            `'variance'`, `'relative information entropy'`,
-            `'relative information entropy set'`, `'total correlation'`.
+            `variance`, `relative information entropy`,
+            `relative information entropy set`, `total correlation`.
             See GPOptimizer.ask() for a short explanation of these functions.
             In the multi-task case, it is highly recommended to
             deploy a user-defined acquisition function due to the intricate relationship
@@ -1463,13 +1335,13 @@
             will be located at maxima.
         method : str, optional
             A string defining the method used to find the maximum 
-            of the acquisition function. Choose from `'global'`,
-            `'local'`, `'hgdl'`.
-            The default is `'global'`.
+            of the acquisition function. Choose from `global`,
+            `local`, `hgdl`.
+            The default is `global`.
         pop_size : int, optional
-            An integer defining the number of individuals if `'global'`
+            An integer defining the number of individuals if `global`
             is chosen as method. The default is 20. For
-            `'hgdl'` this will be overwritten
+            `hgdl` this will be overwritten
             by the `dask_client` definition.
         max_iter : int, optional
             This number defined the number of iterations 
