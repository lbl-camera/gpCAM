.PHONY: clean clean-test clean-pyc clean-build docs help
.DEFAULT_GOAL := help

<<<<<<< HEAD
# You can set these variables from the command line, and also
# from the environment for the first two.
SPHINXOPTS    ?=
SPHINXBUILD   ?= sphinx-build
SOURCEDIR     = source
BUILDDIR      = build
=======
define BROWSER_PYSCRIPT
import os, webbrowser, sys

from urllib.request import pathname2url

webbrowser.open("file://" + pathname2url(os.path.abspath(sys.argv[1])))
endef
export BROWSER_PYSCRIPT

define PRINT_HELP_PYSCRIPT
import re, sys

for line in sys.stdin:
	match = re.match(r'^([a-zA-Z_-]+):.*?## (.*)$$', line)
	if match:
		target, help = match.groups()
		print("%-20s %s" % (target, help))
endef
export PRINT_HELP_PYSCRIPT

BROWSER := python -c "$$BROWSER_PYSCRIPT"
>>>>>>> b661be46

help:
	@python -c "$$PRINT_HELP_PYSCRIPT" < $(MAKEFILE_LIST)

clean: clean-build clean-pyc clean-test ## remove all build, test, coverage and Python artifacts

clean-build: ## remove build artifacts
	rm -fr build/
	rm -fr dist/
	rm -fr .eggs/
	find . -name '*.egg-info' -exec rm -fr {} +
	find . -name '*.egg' -exec rm -f {} +

clean-pyc: ## remove Python file artifacts
	find . -name '*.pyc' -exec rm -f {} +
	find . -name '*.pyo' -exec rm -f {} +
	find . -name '*~' -exec rm -f {} +
	find . -name '__pycache__' -exec rm -fr {} +

clean-test: ## remove test and coverage artifacts
	rm -fr .tox/
	rm -f .coverage
	rm -fr htmlcov/
	rm -fr .pytest_cache

lint: ## check style with flake8
	flake8 gpcam tests

test: ## run tests quickly with the default Python
	python setup.py test

test-all: ## run tests on every Python version with tox
	tox

coverage: ## check code coverage quickly with the default Python
	coverage run --source gpcam setup.py test
	coverage report -m
	coverage html
	$(BROWSER) htmlcov/index.html

docs: ## generate Sphinx HTML documentation, including API docs
	rm -f docs/gpcam.rst
	rm -f docs/modules.rst
	sphinx-apidoc -o docs/ gpcam
	$(MAKE) -C docs clean
	$(MAKE) -C docs html
	$(BROWSER) docs/_build/html/index.html

servedocs: docs ## compile the docs watching for changes
	watchmedo shell-command -p '*.rst' -c '$(MAKE) -C docs html' -R -D .

release: dist ## package and upload a release
	twine upload dist/*

dist: clean ## builds source and wheel package
	python setup.py sdist
	python setup.py bdist_wheel
	ls -l dist

install: clean ## install the package to the active Python's site-packages
	python setup.py install<|MERGE_RESOLUTION|>--- conflicted
+++ resolved
@@ -1,14 +1,6 @@
 .PHONY: clean clean-test clean-pyc clean-build docs help
 .DEFAULT_GOAL := help
 
-<<<<<<< HEAD
-# You can set these variables from the command line, and also
-# from the environment for the first two.
-SPHINXOPTS    ?=
-SPHINXBUILD   ?= sphinx-build
-SOURCEDIR     = source
-BUILDDIR      = build
-=======
 define BROWSER_PYSCRIPT
 import os, webbrowser, sys
 
@@ -30,7 +22,6 @@
 export PRINT_HELP_PYSCRIPT
 
 BROWSER := python -c "$$BROWSER_PYSCRIPT"
->>>>>>> b661be46
 
 help:
 	@python -c "$$PRINT_HELP_PYSCRIPT" < $(MAKEFILE_LIST)
