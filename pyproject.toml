[build-system]
requires = ["hatchling", "hatch-vcs"]
build-backend = "hatchling.build"

[project]
name = "gpcam"
dependencies = [
    "wheel",
    "numpy ~= 1.26.4",
    "scipy ~= 1.13.0",
<<<<<<< HEAD
    "dask ~= 2024.5.0",
    "distributed ~= 2024.5.0",
    "fvgp ~= 4.1.3",
=======
    "dask ~= 2024.1.0",
    "distributed ~= 2024.1.0",
    "fvgp ~= 4.2.13",
>>>>>>> 3be46ceb
    "loguru",
]
requires-python = ">=3.9"
authors = [
    { name = "Marcus Michael Noack", email = "MarcusNoack@lbl.gov" },
    { name = "Ronald J. Pandolfi", email = "ronpandolfi@lbl.gov" },
]
maintainers = [
    { name = "Marcus Michael Noack", email = "MarcusNoack@lbl.gov" },
    { name = "Ronald J. Pandolfi", email = "ronpandolfi@lbl.gov" },
]
description = "Autonomous data acquisition"
readme = "README.md"
license = { file = "LICENSE" }
keywords = ["autonomous", "self driving", "adaptive", "gui", "qt"]
classifiers = [
    "Development Status :: 5 - Production/Stable",
    'Intended Audience :: Developers',
    "License :: OSI Approved :: GNU General Public License v3 or later (GPLv3+)",
    "Programming Language :: Python :: 3",
    'Programming Language :: Python :: 3.9',
    'Programming Language :: Python :: 3.10',
    'Programming Language :: Python :: 3.11',
    'Programming Language :: Python :: 3.12',
    "Natural Language :: English",
]
dynamic = ["version"]

[project.optional-dependencies]
docs = ['sphinx', 'sphinx-rtd-theme', 'myst-parser', 'myst-nb', 'sphinx-panels', 'autodocs', 'sphinx-hoverxref']
tests = ['pytest', 'codecov', 'pytest-cov']
plotting = ['matplotlib', 'plotly', 'notebook']

[project.urls]
Homepage = "https://gpcam.lbl.gov"
Documentation = "https://gpcam.readthedocs.io/"
Repository = "https://github.com/lbl-camera/gpcam.git"
"Bug Tracker" = "https://github.com/lbl-camera/gpcam/issues"
Changelog = "https://github.com/lbl-camera/gpcam/commits/master/"

[tool.hatch.version]
source = "vcs"

[tool.hatch.build.hooks.vcs]
version-file = "gpcam/_version.py"

[tool.hatch.build.targets.sdist]
exclude = [
  "/.github",
  "/docs",
  "/examples",
  "/tests",
]

[tool.hatch.build.targets.wheel]
packages = ["gpcam"]

[tool.black]
include = '\.pyi?$'
exclude = '''
/(
    \.git
  | \.hg
  | \.mypy_cache
  | \.tox
  | \.venv
  | _build
  | buck-out
  | build
  | dist

  # The following are specific to Black, you probably don't want those.
  | blib2to3
  | tests/data
)/
'''<|MERGE_RESOLUTION|>--- conflicted
+++ resolved
@@ -8,15 +8,9 @@
     "wheel",
     "numpy ~= 1.26.4",
     "scipy ~= 1.13.0",
-<<<<<<< HEAD
-    "dask ~= 2024.5.0",
-    "distributed ~= 2024.5.0",
-    "fvgp ~= 4.1.3",
-=======
     "dask ~= 2024.1.0",
     "distributed ~= 2024.1.0",
     "fvgp ~= 4.2.13",
->>>>>>> 3be46ceb
     "loguru",
 ]
 requires-python = ">=3.9"
